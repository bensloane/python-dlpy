#!/usr/bin/env python
# encoding: utf-8
#
# Copyright SAS Institute
#
#  Licensed under the Apache License, Version 2.0 (the License);
#  you may not use this file except in compliance with the License.
#  You may obtain a copy of the License at
#
#        http://www.apache.org/licenses/LICENSE-2.0
#
#  Unless required by applicable law or agreed to in writing, software
#  distributed under the License is distributed on an "AS IS" BASIS,
#  WITHOUT WARRANTIES OR CONDITIONS OF ANY KIND, either express or implied.
#  See the License for the specific language governing permissions and
#  limitations under the License.
#

''' Pre-built deep learning models '''

import warnings
import six

from .sequential import Sequential
from .blocks import ResBlockBN, ResBlock_Caffe, DenseNetBlock, Bidirectional, SEBlock
from .caffe_models import (model_vgg16, model_vgg19, model_resnet50,
                           model_resnet101, model_resnet152)
from .keras_models import model_inceptionv3
from .layers import (Input, InputLayer, Conv2d, Pooling, Dense, BN, OutputLayer, Detection, Concat, Reshape, Recurrent,
                     RegionProposal, ROIPooling, FastRCNN, GlobalAveragePooling2D, GroupConv2d, ChannelShuffle, Res,
                     Segmentation, Conv2DTranspose)
from .model import Model
from .utils import random_name, DLPyError

# input layer option will be found in model function's local parameters
input_layer_options = ['n_channels', 'width', 'height', 'nominals', 'std', 'scale', 'offsets',
                       'dropout', 'random_flip', 'random_crop', 'random_mutation', 'norm_stds']
# RPN layer option will be found in model function's local parameters
rpn_layer_options = ['anchor_ratio', 'anchor_scale', 'anchor_num_to_sample', 'base_anchor_size',
                     'coord_type', 'do_RPN_only', 'max_label_per_image', 'proposed_roi_num_score',
                     'proposed_roi_num_train', 'roi_train_sample_num', 'max_bounding_box_factor']
# Fast RCNN option will be found in model function's local parameters
fast_rcnn_options = ['detection_threshold', 'max_label_per_image', 'max_object_num', 'nms_iou_threshold']


def _get_layer_options(layer_options, local_options):
    """
    Get parameters belonging to a certain type of layer.

    Parameters
    ----------
    layer_options : list of String
        Specifies parameters of the layer.
    local_options : list of dictionary
        Specifies local parameters in a model function.

    """
    layer_options_dict = {}
    for key, value in six.iteritems(local_options):
        if key in layer_options:
            layer_options_dict[key] = value
    return layer_options_dict


def TextClassification(conn, model_table='text_classifier', neurons=10, n_blocks=3, rnn_type='gru'):
    '''
    Generates a text classification model

    Parameters
    ----------
    conn : CAS
        Specifies the CAS connection object.
    model_table : string, optional
        Specifies the name of CAS table to store the model.
    neurons : int, optional
        Specifies the number of neurons to be in each layer.
        Default: 10
    n_blocks : int, optional
        Specifies the number of bidirectional blocks to be added to the model.
        Default: 3
    rnn_type : string, optional
        Specifies the type of the rnn layer.
        Default: GRU
        Valid Values: RNN, LSTM, GRU

    Returns
    -------
    :class:`Sequential`

    '''

    conn.retrieve('loadactionset', _messagelevel='error', actionset='deeplearn')

    if n_blocks >= 2:
        model = Sequential(conn=conn, model_table=model_table)
        b = Bidirectional(n=neurons, name='bi_'+rnn_type+'_layer_', n_blocks=n_blocks-1, rnn_type=rnn_type)
        model.add(b)
        model.add(Bidirectional(n=neurons, output_type='encoding', src_layers=b.get_last_layers(), rnn_type=rnn_type,
                                name='bi_'+rnn_type+'_lastlayer_',))
        model.add(OutputLayer())
    elif n_blocks == 1:
        model = Sequential(conn=conn, model_table=model_table)
        model.add(Bidirectional(n=neurons, output_type='encoding', rnn_type=rnn_type))
        model.add(OutputLayer())
    else:
        raise DLPyError('The number of blocks for a text classification model should be at least 1.')

    return model


def TextGeneration(conn, model_table='text_generator', neurons=10, max_output_length=15, n_blocks=3, rnn_type='gru'):
    '''
    Generates a text generation model.

    Parameters
    ----------
    conn : CAS
        Specifies the CAS connection object.
    model_table : string, optional
        Specifies the name of CAS table to store the model.
    neurons : int, optional
        Specifies the number of neurons to be in each layer.
        Default: 10
    n_blocks : int, optional
        Specifies the number of bidirectional blocks to be added to the model.
        Default: 3
    max_output_length : int, optional
        Specifies the maximum number of tokens to generate
        Default: 15
    rnn_type : string, optional
        Specifies the type of the rnn layer.
        Default: GRU
        Valid Values: RNN, LSTM, GRU

    Returns
    -------
    :class:`Sequential`

    '''
    conn.retrieve('loadactionset', _messagelevel='error', actionset='deeplearn')

    if n_blocks >= 3:
        model = Sequential(conn=conn, model_table=model_table)
        b = Bidirectional(n=neurons, name='bi_'+rnn_type+'_layer_', n_blocks=n_blocks-2, rnn_type=rnn_type)
        model.add(b)
        b2 = Bidirectional(n=neurons, output_type='encoding', src_layers=b.get_last_layers(), rnn_type=rnn_type,
                           name='bi_'+rnn_type+'_lastlayer')
        model.add(b2)
        model.add(Recurrent(n=neurons, output_type='arbitrarylength', src_layers=b2.get_last_layers(),
                            rnn_type=rnn_type, max_output_length=max_output_length))
        model.add(OutputLayer())
    elif n_blocks >= 2:
        model = Sequential(conn=conn, model_table=model_table)
        b2 = Bidirectional(n=neurons, output_type='encoding', rnn_type=rnn_type, name='bi_'+rnn_type+'_layer_')
        model.add(b2)
        model.add(Recurrent(n=neurons, output_type='arbitrarylength', src_layers=b2.get_last_layers(),
                            rnn_type=rnn_type, max_output_length=max_output_length))
        model.add(OutputLayer())
    else:
        raise DLPyError('The number of blocks for a text generation model should be at least 2.')

    return model


def SequenceLabeling(conn, model_table='sequence_labeling_model', neurons=10, n_blocks=3, rnn_type='gru'):
    '''
    Generates a sequence labeling model.

    Parameters
    ----------
    conn : CAS
        Specifies the CAS connection object.
    model_table : string, optional
        Specifies the name of CAS table to store the model.
    neurons : int, optional
        Specifies the number of neurons to be in each layer.
        Default: 10
    n_blocks : int, optional
        Specifies the number of bidirectional blocks to be added to the model.
        Default: 3
    rnn_type : string, optional
        Specifies the type of the rnn layer.
        Default: GRU
        Valid Values: RNN, LSTM, GRU
        
    Returns
    -------
    :class:`Sequential`

    '''

    conn.retrieve('loadactionset', _messagelevel='error', actionset='deeplearn')

    if n_blocks >= 1:
        model = Sequential(conn=conn, model_table=model_table)
        model.add(Bidirectional(n=neurons, n_blocks=n_blocks, rnn_type=rnn_type, name='bi_'+rnn_type+'_layer_'))
        model.add(OutputLayer())
    else:
        raise DLPyError('The number of blocks for a sequence labeling model should be at least 1.')

    return model


def SpeechRecognition(conn, model_table='acoustic_model', neurons=10, n_blocks=3, rnn_type='gru'):
    '''
    Generates a speech recognition model.

    Parameters
    ----------
    conn : CAS
        Specifies the CAS connection object.
    model_table : string, optional
        Specifies the name of CAS table to store the model.
    neurons : int, optional
        Specifies the number of neurons to be in each layer.
        Default: 10
    n_blocks : int, optional
        Specifies the number of bidirectional blocks to be added to the model.
        Default: 3
    rnn_type : string, optional
        Specifies the type of the rnn layer.
        Default: GRU
        Valid Values: RNN, LSTM, GRU

    Returns
    -------
    :class:`Sequential`

    '''

    conn.retrieve('loadactionset', _messagelevel='error', actionset='deeplearn')

    if n_blocks >= 1:
        model = Sequential(conn=conn, model_table=model_table)
        model.add(Bidirectional(n=neurons, n_blocks=n_blocks, rnn_type=rnn_type, name='bi_'+rnn_type+'_layer_'))
        model.add(OutputLayer(error='CTC'))
    else:
        raise DLPyError('The number of blocks for an acoustic model should be at least 1.')

    return model


def LeNet5(conn, model_table='LENET5', n_classes=10, n_channels=1, width=28, height=28, scale=1.0 / 255,
           random_flip='none', random_crop='none', offsets=0):
    '''
    Generates a deep learning model with the LeNet5 architecture.

    Parameters
    ----------
    conn : CAS
        Specifies the CAS connection object.
    model_table : string, optional
        Specifies the name of CAS table to store the model.
    n_classes : int, optional
        Specifies the number of classes. If None is assigned, the model
        will automatically detect the number of classes based on the
        training set.
        Default: 10
    n_channels : int, optional
        Specifies the number of the channels (i.e., depth) of the input layer.
        Default: 1
    width : int, optional
        Specifies the width of the input layer.
        Default: 28
    height : int, optional
        Specifies the height of the input layer.
        Default: 28
    scale : double, optional
        Specifies a scaling factor to be applied to each pixel intensity values.
        Default: 1.0 / 255
    random_flip : string, optional
        Specifies how to flip the data in the input layer when image data is
        used. Approximately half of the input data is subject to flipping.
        Valid Values: 'h', 'v', 'hv', 'none'
        Default: 'none'
    random_crop : string, optional
        Specifies how to crop the data in the input layer when image data
        is used. Images are cropped to the values that are specified in the
        width and height parameters. Only the images with one or both
        dimensions that are larger than those sizes are cropped.
        Valid Values: 'none', 'unique', 'randomresized', 'resizethencrop'
        Default: 'none'
    offsets : double or iter-of-doubles, optional
        Specifies an offset for each channel in the input data. The final
        input data is set after applying scaling and subtracting the
        specified offsets.
        Default: 0

    Returns
    -------
    :class:`Sequential`

    References
    ----------
    http://yann.lecun.com/exdb/publis/pdf/lecun-01a.pdf

    '''
    conn.retrieve('loadactionset', _messagelevel='error', actionset='deeplearn')

    model = Sequential(conn=conn, model_table=model_table)

    model.add(InputLayer(n_channels=n_channels, width=width, height=height, scale=scale, offsets=offsets,
                         random_flip=random_flip, random_crop=random_crop))

    model.add(Conv2d(n_filters=6, width=5, height=5, stride=1))
    model.add(Pooling(width=2, height=2, stride=2, pool='max'))

    model.add(Conv2d(n_filters=16, width=5, height=5, stride=1))
    model.add(Pooling(width=2, height=2, stride=2, pool='max'))

    model.add(Dense(n=120))
    model.add(Dense(n=84))

    model.add(OutputLayer(n=n_classes))

    return model


def VGG11(conn, model_table='VGG11', n_classes=1000, n_channels=3, width=224, height=224, scale=1,
          random_flip='none', random_crop='none', offsets=(103.939, 116.779, 123.68)):
    '''
    Generates a deep learning model with the VGG11 architecture.

    Parameters
    ----------
    conn : CAS
        Specifies the CAS connection object.
    model_table : string, optional
        Specifies the name of CAS table to store the model.
    n_classes : int, optional
        Specifies the number of classes. If None is assigned, the model will
        automatically detect the number of classes based on the training set.
        Default: 1000
    n_channels : int, optional
        Specifies the number of the channels (i.e., depth) of the input layer.
        Default: 3
    width : int, optional
        Specifies the width of the input layer.
        Default: 224
    height : int, optional
        Specifies the height of the input layer.
        Default: 224
    scale : double, optional
        Specifies a scaling factor to be applied to each pixel intensity values.
        Default: 1
    random_flip : string, optional
        Specifies how to flip the data in the input layer when image data is
        used. Approximately half of the input data is subject to flipping.
        Valid Values: 'h', 'hv', 'v', 'none'
        Default: 'none'
    random_crop : string, optional
        Specifies how to crop the data in the input layer when image data is
        used. Images are cropped to the values that are specified in the width
        and height parameters. Only the images with one or both dimensions
        that are larger than those sizes are cropped.
        Valid Values: 'none', 'unique', 'randomresized', 'resizethencrop'
        Default: 'none'
    offsets : double or iter-of-doubles, optional
        Specifies an offset for each channel in the input data. The final
        input data is set after applying scaling and subtracting the
        specified offsets.
        Default: (103.939, 116.779, 123.68)

    Returns
    -------
    :class:`Sequential`

    References
    ----------
    https://arxiv.org/pdf/1409.1556.pdf

    '''
    conn.retrieve('loadactionset', _messagelevel='error', actionset='deeplearn')

    model = Sequential(conn=conn, model_table=model_table)

    model.add(InputLayer(n_channels=n_channels, width=width, height=height, scale=scale, offsets=offsets,
                         random_flip=random_flip, random_crop=random_crop))

    model.add(Conv2d(n_filters=64, width=3, height=3, stride=1))
    model.add(Pooling(width=2, height=2, stride=2, pool='max'))

    model.add(Conv2d(n_filters=128, width=3, height=3, stride=1))
    model.add(Pooling(width=2, height=2, stride=2, pool='max'))

    model.add(Conv2d(n_filters=256, width=3, height=3, stride=1))
    model.add(Conv2d(n_filters=256, width=3, height=3, stride=1))
    model.add(Pooling(width=2, height=2, stride=2, pool='max'))

    model.add(Conv2d(n_filters=512, width=3, height=3, stride=1))
    model.add(Conv2d(n_filters=512, width=3, height=3, stride=1))
    model.add(Pooling(width=2, height=2, stride=2, pool='max'))

    model.add(Conv2d(n_filters=512, width=3, height=3, stride=1))
    model.add(Conv2d(n_filters=512, width=3, height=3, stride=1))
    model.add(Pooling(width=2, height=2, stride=2, pool='max'))

    model.add(Dense(n=4096, dropout=0.5))
    model.add(Dense(n=4096, dropout=0.5))

    model.add(OutputLayer(n=n_classes))

    return model


def VGG13(conn, model_table='VGG13', n_classes=1000, n_channels=3, width=224, height=224, scale=1,
          random_flip='none', random_crop='none', offsets=(103.939, 116.779, 123.68)):
    '''
    Generates a deep learning model with the VGG13 architecture.

    Parameters
    ----------
    conn : CAS
        Specifies the CAS connection object.
    model_table : string, optional
        Specifies the name of CAS table to store the model.
    n_classes : int, optional
        Specifies the number of classes. If None is assigned, the model will
        automatically detect the number of classes based on the training set.
        Default: 1000
    n_channels : int, optional
        Specifies the number of the channels (i.e., depth) of the input layer.
        Default: 3
    width : int, optional
        Specifies the width of the input layer.
        Default: 224
    height : int, optional
        Specifies the height of the input layer.
        Default: 224
    scale : double, optional
        Specifies a scaling factor to be applied to each pixel intensity values.
        Default: 1
    random_flip : string, optional
        Specifies how to flip the data in the input layer when image data is
        used. Approximately half of the input data is subject to flipping.
        Valid Values: 'h', 'hv', 'v', 'none'
        Default: 'none'
    random_crop : string, optional
        Specifies how to crop the data in the input layer when image data is
        used. Images are cropped to the values that are specified in the width
        and height parameters. Only the images with one or both dimensions
        that are larger than those sizes are cropped.
        Valid Values: 'none', 'unique', 'randomresized', 'resizethencrop'
        Default: 'none'
    offsets : double or iter-of-doubles, optional
        Specifies an offset for each channel in the input data. The final input
        data is set after applying scaling and subtracting the specified offsets.
        Default: (103.939, 116.779, 123.68)

    Returns
    -------
    :class:`Sequential`

    References
    ----------
    https://arxiv.org/pdf/1409.1556.pdf

    '''
    conn.retrieve('loadactionset', _messagelevel='error', actionset='deeplearn')

    model = Sequential(conn=conn, model_table=model_table)

    model.add(InputLayer(n_channels=n_channels, width=width, height=height, scale=scale, offsets=offsets,
                         random_flip=random_flip, random_crop=random_crop))

    model.add(Conv2d(n_filters=64, width=3, height=3, stride=1, act='identity', include_bias=False))
    model.add(BN(act='relu'))
    model.add(Conv2d(n_filters=64, width=3, height=3, stride=1, act='identity', include_bias=False))
    model.add(BN(act='relu'))
    model.add(Pooling(width=2, height=2, stride=2, pool='max'))

    model.add(Conv2d(n_filters=128, width=3, height=3, stride=1, act='identity', include_bias=False))
    model.add(BN(act='relu'))
    model.add(Conv2d(n_filters=128, width=3, height=3, stride=1, act='identity', include_bias=False))
    model.add(BN(act='relu'))
    model.add(Pooling(width=2, height=2, stride=2, pool='max'))

    model.add(Conv2d(n_filters=256, width=3, height=3, stride=1, act='identity', include_bias=False))
    model.add(BN(act='relu'))
    model.add(Conv2d(n_filters=256, width=3, height=3, stride=1, act='identity', include_bias=False))
    model.add(BN(act='relu'))
    model.add(Pooling(width=2, height=2, stride=2, pool='max'))

    model.add(Conv2d(n_filters=512, width=3, height=3, stride=1, act='identity', include_bias=False))
    model.add(BN(act='relu'))
    model.add(Conv2d(n_filters=512, width=3, height=3, stride=1, act='identity', include_bias=False))
    model.add(BN(act='relu'))
    model.add(Pooling(width=2, height=2, stride=2, pool='max'))

    model.add(Conv2d(n_filters=512, width=3, height=3, stride=1, act='identity', include_bias=False))
    model.add(BN(act='relu'))
    model.add(Conv2d(n_filters=512, width=3, height=3, stride=1, act='identity', include_bias=False))
    model.add(BN(act='relu'))
    model.add(Pooling(width=2, height=2, stride=2, pool='max'))

    model.add(Dense(n=4096, dropout=0.5))
    model.add(Dense(n=4096, dropout=0.5))

    model.add(OutputLayer(n=n_classes))

    return model


def VGG16(conn, model_table='VGG16', n_classes=1000, n_channels=3, width=224, height=224, scale=1,
          random_flip='none', random_crop='none', offsets=(103.939, 116.779, 123.68),
          pre_trained_weights=False, pre_trained_weights_file=None, include_top=False):
    '''
    Generates a deep learning model with the VGG16 architecture.

    Parameters
    ----------
    conn : CAS
        Specifies the CAS connection object.
    model_table : string, optional
        Specifies the name of CAS table to store the model.
    n_classes : int, optional
        Specifies the number of classes. If None is assigned, the model will
        automatically detect the number of classes based on the training set.
        Default: 1000
    n_channels : int, optional
        Specifies the number of the channels (i.e., depth) of the input layer.
        Default: 3
    width : int, optional
        Specifies the width of the input layer.
        Default: 224
    height : int, optional
        Specifies the height of the input layer.
        Default: 224
    scale : double, optional
        Specifies a scaling factor to be applied to each pixel intensity values.
        Default: 1
    random_flip : string, optional
        Specifies how to flip the data in the input layer when image data is
        used. Approximately half of the input data is subject to flipping.
        Valid Values: 'h', 'hv', 'v', 'none'
        Default: 'none'
    random_crop : string, optional
        Specifies how to crop the data in the input layer when image data is
        used. Images are cropped to the values that are specified in the width
        and height parameters. Only the images with one or both dimensions
        that are larger than those sizes are cropped.
        Valid Values: 'none', 'unique', 'randomresized', 'resizethencrop'
        Default: 'none'
    offsets : double or iter-of-doubles, optional
        Specifies an offset for each channel in the input data. The final input
        data is set after applying scaling and subtracting the specified offsets.
        Default: (103.939, 116.779, 123.68)
    pre_trained_weights : bool, optional
        Specifies whether to use the pre-trained weights trained on the ImageNet data set.
        Default: False
    pre_trained_weights_file : string, optional
        Specifies the file name for the pre-trained weights.
        Must be a fully qualified file name of SAS-compatible file (e.g., *.caffemodel.h5)
        Note: Required when pre_trained_weights=True.
    include_top : bool, optional
        Specifies whether to include pre-trained weights of the top layers (i.e., the FC layers)
        Default: False

    Returns
    -------
    :class:`Sequential`
        If `pre_trained_weights` is False
    :class:`Model`
        If `pre_trained_weights` is True

    References
    ----------
    https://arxiv.org/pdf/1409.1556.pdf

    '''
    conn.retrieve('loadactionset', _messagelevel='error', actionset='deeplearn')

    if not pre_trained_weights:
        model = Sequential(conn=conn, model_table=model_table)

        model.add(InputLayer(n_channels=n_channels, width=width, height=height, scale=scale, offsets=offsets,
                             random_flip=random_flip, random_crop=random_crop))

        model.add(Conv2d(n_filters=64, width=3, height=3, stride=1))
        model.add(Conv2d(n_filters=64, width=3, height=3, stride=1))
        model.add(Pooling(width=2, height=2, stride=2, pool='max'))

        model.add(Conv2d(n_filters=128, width=3, height=3, stride=1))
        model.add(Conv2d(n_filters=128, width=3, height=3, stride=1))
        model.add(Pooling(width=2, height=2, stride=2, pool='max'))

        model.add(Conv2d(n_filters=256, width=3, height=3, stride=1))
        model.add(Conv2d(n_filters=256, width=3, height=3, stride=1))
        model.add(Conv2d(n_filters=256, width=3, height=3, stride=1))
        model.add(Pooling(width=2, height=2, stride=2, pool='max'))

        model.add(Conv2d(n_filters=512, width=3, height=3, stride=1))
        model.add(Conv2d(n_filters=512, width=3, height=3, stride=1))
        model.add(Conv2d(n_filters=512, width=3, height=3, stride=1))
        model.add(Pooling(width=2, height=2, stride=2, pool='max'))

        model.add(Conv2d(n_filters=512, width=3, height=3, stride=1))
        model.add(Conv2d(n_filters=512, width=3, height=3, stride=1))
        model.add(Conv2d(n_filters=512, width=3, height=3, stride=1))
        model.add(Pooling(width=2, height=2, stride=2, pool='max'))

        model.add(Dense(n=4096, dropout=0.5, name='fc6'))
        model.add(Dense(n=4096, dropout=0.5, name='fc7'))

        model.add(OutputLayer(n=n_classes, name='fc8'))

        return model

    else:
        # TODO: I need to re-factor loading / downloading pre-trained models.
        # something like pytorch style

        if pre_trained_weights_file is None:
            raise DLPyError('\nThe pre-trained weights file is not specified.\n'
                            'Please follow the steps below to attach the pre-trained weights:\n'
                            '1. Go to the website https://support.sas.com/documentation/prod-p/vdmml/zip/ '
                            'and download the associated weight file.\n'
                            '2. Upload the *.h5 file to '
                            'a server side directory which the CAS session has access to.\n'
                            '3. Specify the pre_trained_weights_file using the fully qualified server side path.')

        model_cas = model_vgg16.VGG16_Model(s=conn, model_table=model_table, n_channels=n_channels,
                                            width=width, height=height, random_crop=random_crop, offsets=offsets)

        if include_top:
            if n_classes != 1000:
                warnings.warn('If include_top = True, n_classes will be set to 1000.', RuntimeWarning)
            model = Model.from_table(model_cas)
            model.load_weights(path=pre_trained_weights_file, labels=True)
            return model

        else:
            model = Model.from_table(model_cas, display_note=False)
            model.load_weights(path=pre_trained_weights_file)

            weight_table_options = model.model_weights.to_table_params()
            weight_table_options.update(dict(where='_LayerID_<19'))
            model._retrieve_('table.partition', table=weight_table_options,
                             casout=dict(replace=True, **model.model_weights.to_table_params()))
            model._retrieve_('deeplearn.removelayer', model=model_table, name='fc8')
            model._retrieve_('deeplearn.addlayer', model=model_table, name='fc8',
                             layer=dict(type='output', n=n_classes, act='softmax'),
                             srcLayers=['fc7'])
            model = Model.from_table(conn.CASTable(model_table))

            return model


def VGG19(conn, model_table='VGG19', n_classes=1000, n_channels=3, width=224, height=224, scale=1,
          random_flip='none', random_crop='none', offsets=(103.939, 116.779, 123.68),
          pre_trained_weights=False, pre_trained_weights_file=None, include_top=False):
    '''
    Generates a deep learning model with the VGG19 architecture.

    Parameters
    ----------
    conn : CAS
        Specifies the CAS connection object.
    model_table : string, optional
        Specifies the name of CAS table to store the model.
    n_classes : int, optional
        Specifies the number of classes. If None is assigned, the model will
        automatically detect the number of classes based on the training set.
        Default: 1000
    n_channels : int, optional
        Specifies the number of the channels (i.e., depth) of the input layer.
        Default: 3
    width : int, optional
        Specifies the width of the input layer.
        Default: 224
    height : int, optional
        Specifies the height of the input layer.
        Default: 224
    scale : double, optional
        Specifies a scaling factor to be applied to each pixel intensity values.
        Default: 1
    random_flip : string, optional
        Specifies how to flip the data in the input layer when image data is
        used. Approximately half of the input data is subject to flipping.
        Valid Values: 'h', 'hv', 'v', 'none'
        Default: 'none'
    random_crop : string, optional
        Specifies how to crop the data in the input layer when image data is
        used. Images are cropped to the values that are specified in the width
        and height parameters. Only the images with one or both dimensions
        that are larger than those sizes are cropped.
        Valid Values: 'none', 'unique', 'randomresized', 'resizethencrop'
        Default: 'none'
    offsets : double or iter-of-doubles, optional
        Specifies an offset for each channel in the input data. The final input
        data is set after applying scaling and subtracting the specified offsets.
        Default: (103.939, 116.779, 123.68)
    pre_trained_weights : bool, optional
        Specifies whether to use the pre-trained weights trained on the ImageNet data set.
        Default: False
    pre_trained_weights_file : string, optional
        Specifies the file name for the pre-trained weights.
        Must be a fully qualified file name of SAS-compatible file (e.g., *.caffemodel.h5)
        Note: Required when pre_trained_weights=True.
    include_top : bool, optional
        Specifies whether to include pre-trained weights of the top layers (i.e., the FC layers).
        Default: False

    Returns
    -------
    :class:`Sequential`
        If `pre_trained_weights` is False
    :class:`Model`
        If `pre_trained_weights` is True

    References
    ----------
    https://arxiv.org/pdf/1409.1556.pdf

    '''
    conn.retrieve('loadactionset', _messagelevel='error', actionset='deeplearn')

    if not pre_trained_weights:
        model = Sequential(conn=conn, model_table=model_table)

        model.add(InputLayer(n_channels=n_channels, width=width, height=height, scale=scale, offsets=offsets,
                             random_flip=random_flip, random_crop=random_crop))

        model.add(Conv2d(n_filters=64, width=3, height=3, stride=1))
        model.add(Conv2d(n_filters=64, width=3, height=3, stride=1))
        model.add(Pooling(width=2, height=2, stride=2, pool='max'))

        model.add(Conv2d(n_filters=128, width=3, height=3, stride=1))
        model.add(Conv2d(n_filters=128, width=3, height=3, stride=1))
        model.add(Pooling(width=2, height=2, stride=2, pool='max'))

        model.add(Conv2d(n_filters=256, width=3, height=3, stride=1))
        model.add(Conv2d(n_filters=256, width=3, height=3, stride=1))
        model.add(Conv2d(n_filters=256, width=3, height=3, stride=1))
        model.add(Conv2d(n_filters=256, width=3, height=3, stride=1))
        model.add(Pooling(width=2, height=2, stride=2, pool='max'))

        model.add(Conv2d(n_filters=512, width=3, height=3, stride=1))
        model.add(Conv2d(n_filters=512, width=3, height=3, stride=1))
        model.add(Conv2d(n_filters=512, width=3, height=3, stride=1))
        model.add(Conv2d(n_filters=512, width=3, height=3, stride=1))
        model.add(Pooling(width=2, height=2, stride=2, pool='max'))

        model.add(Conv2d(n_filters=512, width=3, height=3, stride=1))
        model.add(Conv2d(n_filters=512, width=3, height=3, stride=1))
        model.add(Conv2d(n_filters=512, width=3, height=3, stride=1))
        model.add(Conv2d(n_filters=512, width=3, height=3, stride=1))
        model.add(Pooling(width=2, height=2, stride=2, pool='max'))

        model.add(Dense(n=4096, dropout=0.5))
        model.add(Dense(n=4096, dropout=0.5))

        model.add(OutputLayer(n=n_classes))

        return model

    else:
        if pre_trained_weights_file is None:
            raise DLPyError('\nThe pre-trained weights file is not specified.\n'
                            'Please follow the steps below to attach the pre-trained weights:\n'
                            '1. Go to the website https://support.sas.com/documentation/prod-p/vdmml/zip/ '
                            'and download the associated weight file.\n'
                            '2. Upload the *.h5 file to '
                            'a server side directory which the CAS session has access to.\n'
                            '3. Specify the pre_trained_weights_file using the fully qualified server side path.')

        model_cas = model_vgg19.VGG19_Model(s=conn, model_table=model_table, n_channels=n_channels,
                                            width=width, height=height, random_crop=random_crop, offsets=offsets)

        if include_top:
            if n_classes != 1000:
                warnings.warn('If include_top = True, n_classes will be set to 1000.', RuntimeWarning)

            model = Model.from_table(model_cas)
            model.load_weights(path=pre_trained_weights_file, labels=True)
            return model

        else:

            model = Model.from_table(model_cas, display_note=False)
            model.load_weights(path=pre_trained_weights_file)

            weight_table_options = model.model_weights.to_table_params()
            weight_table_options.update(dict(where='_LayerID_<22'))
            model._retrieve_('table.partition', table=weight_table_options,
                             casout=dict(replace=True, **model.model_weights.to_table_params()))
            model._retrieve_('deeplearn.removelayer', model=model_table, name='fc8')
            model._retrieve_('deeplearn.addlayer', model=model_table, name='fc8',
                             layer=dict(type='output', n=n_classes, act='softmax'),
                             srcLayers=['fc7'])
            model = Model.from_table(conn.CASTable(model_table))

            return model


def ResNet18_SAS(conn, model_table='RESNET18_SAS', batch_norm_first=True, n_classes=1000, n_channels=3, width=224,
                 height=224, scale=1, random_flip='none', random_crop='none', offsets=(103.939, 116.779, 123.68)):
    '''
    Generates a deep learning model with the ResNet18 architecture.

    Compared to Caffe ResNet18, the model prepends a batch normalization layer to the last global pooling layer.

    Parameters
    ----------
    conn : CAS
        Specifies the CAS connection object.
    model_table : string, optional
        Specifies the name of CAS table to store the model.
    batch_norm_first : bool, optional
        Specifies whether to have batch normalization layer before the
        convolution layer in the residual block.  For a detailed discussion
        about this, please refer to this paper: He, Kaiming, et al. "Identity
        mappings in deep residual networks." European Conference on Computer
        Vision. Springer International Publishing, 2016.
        Default: True
    n_classes : int, optional
        Specifies the number of classes. If None is assigned, the model will
        automatically detect the number of classes based on the training set.
        Default: 1000
    n_channels : int, optional
        Specifies the number of the channels (i.e., depth) of the input layer.
        Default: 3
    width : int, optional
        Specifies the width of the input layer.
        Default: 224
    height : int, optional
        Specifies the height of the input layer.
        Default: 224
    scale : double, optional
        Specifies a scaling factor to be applied to each pixel intensity values.
        Default: 1
    random_flip : string, optional
        Specifies how to flip the data in the input layer when image data is
        used. Approximately half of the input data is subject to flipping.
        Valid Values: 'h', 'hv', 'v', 'none'
        Default: 'none'
    random_crop : string, optional
        Specifies how to crop the data in the input layer when image data is
        used. Images are cropped to the values that are specified in the width
        and height parameters. Only the images with one or both dimensions
        that are larger than those sizes are cropped.
        Valid Values: 'none', 'unique', 'randomresized', 'resizethencrop'
        Default: 'none'
    offsets : double or iter-of-doubles, optional
        Specifies an offset for each channel in the input data. The final input
        data is set after applying scaling and subtracting the specified offsets.
        Default: (103.939, 116.779, 123.68)

    Returns
    -------
    :class:`Sequential`

    References
    ----------
    https://arxiv.org/pdf/1512.03385.pdf

    '''
    conn.retrieve('loadactionset', _messagelevel='error', actionset='deeplearn')

    model = Sequential(conn=conn, model_table=model_table)

    model.add(InputLayer(n_channels=n_channels, width=width, height=height, scale=scale, offsets=offsets,
                         random_flip=random_flip, random_crop=random_crop))

    # Top layers
    model.add(Conv2d(64, 7, act='identity', include_bias=False, stride=2))
    model.add(BN(act='relu'))
    model.add(Pooling(width=3, stride=2))

    kernel_sizes_list = [(3, 3), (3, 3), (3, 3), (3, 3)]
    n_filters_list = [(64, 64), (128, 128), (256, 256), (512, 512)]
    rep_nums_list = [2, 2, 2, 2]

    for i in range(4):
        kernel_sizes = kernel_sizes_list[i]
        n_filters = n_filters_list[i]
        for rep_num in range(rep_nums_list[i]):
            if i == 0:
                strides = 1
            else:
                if rep_num == 0:
                    strides = 2
                else:
                    strides = 1

            model.add(ResBlockBN(kernel_sizes=kernel_sizes, n_filters=n_filters, strides=strides,
                                 batch_norm_first=batch_norm_first))

    # Bottom Layers
    model.add(GlobalAveragePooling2D())

    model.add(OutputLayer(act='softmax', n=n_classes))

    return model


def ResNet18_Caffe(conn, model_table='RESNET18_CAFFE', batch_norm_first=False, n_classes=1000, n_channels=3, width=224,
                   height=224, scale=1, random_flip='none', random_crop='none', offsets=None):
    '''
    Generates a deep learning model with the ResNet18 architecture with convolution shortcut.

    Parameters
    ----------
    conn : CAS
        Specifies the CAS connection object.
    model_table : string or dict or CAS table, optional
        Specifies the CAS table to store the deep learning model.
    batch_norm_first : bool, optional
        Specifies whether to have batch normalization layer before the
        convolution layer in the residual block.  For a detailed discussion
        about this, please refer to this paper: He, Kaiming, et al. "Identity
        mappings in deep residual networks." European Conference on Computer
        Vision. Springer International Publishing, 2016.
        Default: False
    n_classes : int, optional
        Specifies the number of classes. If None is assigned, the model will
        automatically detect the number of classes based on the training set.
        Default: 1000
    n_channels : int, optional
        Specifies the number of the channels (i.e., depth) of the input layer.
        Default: 3
    width : int, optional
        Specifies the width of the input layer.
        Default: 224
    height : int, optional
        Specifies the height of the input layer.
        Default: 224
    scale : double, optional
        Specifies a scaling factor to be applied to each pixel intensity values.
        Default: 1
    random_flip : string, optional
        Specifies how to flip the data in the input layer when image data is
        used. Approximately half of the input data is subject to flipping.
        Valid Values: 'h', 'hv', 'v', 'none'
        Default: 'none'
    random_crop : string, optional
        Specifies how to crop the data in the input layer when image data is
        used. Images are cropped to the values that are specified in the width
        and height parameters. Only the images with one or both dimensions
        that are larger than those sizes are cropped.
        Valid Values: 'none', 'unique', 'randomresized', 'resizethencrop'
        Default: 'none'
    offsets : double or iter-of-doubles, optional
        Specifies an offset for each channel in the input data. The final input
        data is set after applying scaling and subtracting the specified offsets.

    Returns
    -------
    :class:`Sequential`

    References
    ----------
    https://arxiv.org/pdf/1512.03385.pdf

    '''
    conn.retrieve('loadactionset', _messagelevel='error', actionset='deeplearn')

    model = Sequential(conn=conn, model_table=model_table)

    model.add(InputLayer(n_channels=n_channels, width=width, height=height, scale=scale, offsets=offsets,
                         random_flip=random_flip, random_crop=random_crop))
    # Top layers
    model.add(Conv2d(64, 7, act='identity', include_bias=False, stride=2))
    model.add(BN(act='relu'))
    model.add(Pooling(width=3, stride=2))

    kernel_sizes_list = [(3, 3), (3, 3), (3, 3), (3, 3)]
    n_filters_list = [(64, 64), (128, 128), (256, 256), (512, 512)]
    rep_nums_list = [2, 2, 2, 2]

    for i in range(4):
        kernel_sizes = kernel_sizes_list[i]
        n_filters = n_filters_list[i]
        for rep_num in range(rep_nums_list[i]):
            if rep_num == 0:
                conv_short_cut = True
                if i == 0:
                    strides = 1
                else:
                    strides = 2
            else:
                conv_short_cut = False
                strides = 1
            model.add(ResBlock_Caffe(kernel_sizes=kernel_sizes, n_filters=n_filters, strides=strides,
                                     batch_norm_first=batch_norm_first, conv_short_cut=conv_short_cut))

    # Bottom Layers
    model.add(GlobalAveragePooling2D())

    model.add(OutputLayer(act='softmax', n=n_classes))

    return model


def ResNet34_SAS(conn, model_table='RESNET34_SAS', n_classes=1000, n_channels=3, width=224, height=224, scale=1,
                 batch_norm_first=True, random_flip='none', random_crop='none', offsets=(103.939, 116.779, 123.68)):
    '''
    Generates a deep learning model with the ResNet34 architecture.

    Compared to Caffe ResNet34, the model prepends a batch normalization layer to the last global pooling layer.

    Parameters
    ----------
    conn : CAS
        Specifies the CAS connection object.
    model_table : string or dict or CAS table, optional
        Specifies the CAS table to store the deep learning model.
    batch_norm_first : bool, optional
        Specifies whether to have batch normalization layer before the
        convolution layer in the residual block.  For a detailed discussion
        about this, please refer to this paper: He, Kaiming, et al. "Identity
        mappings in deep residual networks." European Conference on Computer
        Vision. Springer International Publishing, 2016.
        Default: True
    n_classes : int, optional
        Specifies the number of classes. If None is assigned, the model will
        automatically detect the number of classes based on the training set.
        Default: 1000
    n_channels : int, optional
        Specifies the number of the channels (i.e., depth) of the input layer.
        Default: 3
    width : int, optional
        Specifies the width of the input layer.
        Default: 224
    height : int, optional
        Specifies the height of the input layer.
        Default: 224
    scale : double, optional
        Specifies a scaling factor to be applied to each pixel intensity values.
        Default: 1
    random_flip : string, optional
        Specifies how to flip the data in the input layer when image data is
        used. Approximately half of the input data is subject to flipping.
        Valid Values: 'h', 'hv', 'v', 'none'
        Default: 'none'
    random_crop : string, optional
        Specifies how to crop the data in the input layer when image data is
        used. Images are cropped to the values that are specified in the width
        and height parameters. Only the images with one or both dimensions
        that are larger than those sizes are cropped.
        Valid Values: 'none', 'unique', 'randomresized', 'resizethencrop'
        Default: 'none'
    offsets : double or iter-of-doubles, optional
        Specifies an offset for each channel in the input data. The final input
        data is set after applying scaling and subtracting the specified offsets.
        Default: (103.939, 116.779, 123.68)

    Returns
    -------
    :class:`Sequential`

    References
    ----------
    https://arxiv.org/pdf/1512.03385.pdf

    '''
    conn.retrieve('loadactionset', _messagelevel='error', actionset='deeplearn')

    model = Sequential(conn=conn, model_table=model_table)

    model.add(InputLayer(n_channels=n_channels, width=width, height=height, scale=scale, offsets=offsets,
                         random_flip=random_flip, random_crop=random_crop))
    # Top layers
    model.add(Conv2d(64, 7, act='identity', include_bias=False, stride=2))
    model.add(BN(act='relu'))
    model.add(Pooling(width=3, stride=2))

    kernel_sizes_list = [(3, 3), (3, 3), (3, 3), (3, 3)]
    n_filters_list = [(64, 64), (128, 128), (256, 256), (512, 512)]
    rep_nums_list = [3, 4, 6, 3]

    for i in range(4):
        kernel_sizes = kernel_sizes_list[i]
        n_filters = n_filters_list[i]
        for rep_num in range(rep_nums_list[i]):
            if i == 0:
                strides = 1
            else:
                if rep_num == 0:
                    strides = 2
                else:
                    strides = 1

            model.add(ResBlockBN(kernel_sizes=kernel_sizes, n_filters=n_filters,
                                 strides=strides, batch_norm_first=batch_norm_first))

    # Bottom Layers
    model.add(GlobalAveragePooling2D())

    model.add(OutputLayer(act='softmax', n=n_classes))

    return model


def ResNet34_Caffe(conn, model_table='RESNET34_CAFFE',  n_classes=1000, n_channels=3, width=224, height=224, scale=1,
                   batch_norm_first=False, random_flip='none', random_crop='none', offsets=None):
    '''
    Generates a deep learning model with the ResNet34 architecture with convolution shortcut.

    Parameters
    ----------
    conn : CAS
        Specifies the CAS connection object
    model_table : string or dict or CAS table, optional
        Specifies the CAS table to store the deep learning model.
    batch_norm_first : bool, optional
        Specifies whether to have batch normalization layer before the
        convolution layer in the residual block.  For a detailed discussion
        about this, please refer to this paper: He, Kaiming, et al. "Identity
        mappings in deep residual networks." European Conference on Computer
        Vision. Springer International Publishing, 2016.
        Default: False
    n_classes : int, optional
        Specifies the number of classes. If None is assigned, the model will
        automatically detect the number of classes based on the training set.
        Default: 1000
    n_channels : int, optional
        Specifies the number of the channels (i.e., depth) of the input layer.
        Default: 3
    width : int, optional
        Specifies the width of the input layer.
        Default: 224
    height : int, optional
        Specifies the height of the input layer.
        Default: 224
    scale : double, optional
        Specifies a scaling factor to be applied to each pixel intensity values.
        Default: 1
    random_flip : string, optional
        Specifies how to flip the data in the input layer when image data is
        used. Approximately half of the input data is subject to flipping.
        Valid Values: 'h', 'hv', 'v', 'none'
        Default: 'none'
    random_crop : string, optional
        Specifies how to crop the data in the input layer when image data is
        used. Images are cropped to the values that are specified in the width
        and height parameters. Only the images with one or both dimensions
        that are larger than those sizes are cropped.
        Valid Values: 'none', 'unique', 'randomresized', 'resizethencrop'
        Default: 'none'
    offsets : double or iter-of-doubles, optional
        Specifies an offset for each channel in the input data. The final input
        data is set after applying scaling and subtracting the specified offsets.
        Default: None

    Returns
    -------
    :class:`Sequential`

    References
    ----------
    https://arxiv.org/pdf/1512.03385.pdf

    '''
    conn.retrieve('loadactionset', _messagelevel='error', actionset='deeplearn')

    model = Sequential(conn=conn, model_table=model_table)

    model.add(InputLayer(n_channels=n_channels, width=width, height=height, scale=scale, offsets=offsets,
                         random_flip=random_flip, random_crop=random_crop))

    # Top layers
    model.add(Conv2d(64, 7, act='identity', include_bias=False, stride=2))
    model.add(BN(act='relu'))
    model.add(Pooling(width=3, stride=2))

    # Configuration of the residual blocks
    kernel_sizes_list = [(3, 3), (3, 3), (3, 3), (3, 3)]
    n_filters_list = [(64, 64), (128, 128), (256, 256), (512, 512)]
    rep_nums_list = [3, 4, 6, 3]

    for i in range(4):
        kernel_sizes = kernel_sizes_list[i]
        n_filters = n_filters_list[i]
        for rep_num in range(rep_nums_list[i]):
            if rep_num == 0:
                conv_short_cut = True
                if i == 0:
                    strides = 1
                else:
                    strides = 2
            else:
                conv_short_cut = False
                strides = 1
            model.add(ResBlock_Caffe(kernel_sizes=kernel_sizes, n_filters=n_filters, strides=strides,
                                     batch_norm_first=batch_norm_first, conv_short_cut=conv_short_cut))

    # Bottom Layers
    model.add(GlobalAveragePooling2D())

    model.add(OutputLayer(act='softmax', n=n_classes))

    return model


def ResNet50_SAS(conn, model_table='RESNET50_SAS', n_classes=1000, n_channels=3, width=224, height=224, scale=1,
                 batch_norm_first=True, random_flip='none', random_crop='none', offsets=(103.939, 116.779, 123.68)):
    '''
    Generates a deep learning model with the ResNet50 architecture.

    Compared to Caffe ResNet50, the model prepends a batch normalization layer to the last global pooling layer.

    Parameters
    ----------
    conn : CAS
        Specifies the CAS connection object.
    model_table : string or dict or CAS table, optional
        Specifies the CAS table to store the deep learning model.
    batch_norm_first : bool, optional
        Specifies whether to have batch normalization layer before the
        convolution layer in the residual block.  For a detailed discussion
        about this, please refer to this paper: He, Kaiming, et al. "Identity
        mappings in deep residual networks." European Conference on Computer
        Vision. Springer International Publishing, 2016.
        Default: True
    n_classes : int, optional
        Specifies the number of classes. If None is assigned, the model will
        automatically detect the number of classes based on the training set.
        Default: 1000
    n_channels : int, optional
        Specifies the number of the channels (i.e., depth) of the input layer.
        Default: 3
    width : int, optional
        Specifies the width of the input layer.
        Default: 224
    height : int, optional
        Specifies the height of the input layer.
        Default: 224
    scale : double, optional
        Specifies a scaling factor to be applied to each pixel intensity values.
        Default: 1
    random_flip : string, optional
        Specifies how to flip the data in the input layer when image data is
        used. Approximately half of the input data is subject to flipping.
        Valid Values: 'h', 'hv', 'v', 'none'
        Default: 'none'
    random_crop : string, optional
        Specifies how to crop the data in the input layer when image data is
        used. Images are cropped to the values that are specified in the width
        and height parameters. Only the images with one or both dimensions
        that are larger than those sizes are cropped.
        Valid Values: 'none', 'unique', 'randomresized', 'resizethencrop'
        Default: 'none'
    offsets : double or iter-of-doubles, optional
        Specifies an offset for each channel in the input data. The final input
        data is set after applying scaling and subtracting the specified offsets.
        Default: (103.939, 116.779, 123.68)

    Returns
    -------
    :class:`Sequential`

    References
    ----------
    https://arxiv.org/pdf/1512.03385.pdf

    '''
    conn.retrieve('loadactionset', _messagelevel='error', actionset='deeplearn')

    model = Sequential(conn=conn, model_table=model_table)

    model.add(InputLayer(n_channels=n_channels, width=width, height=height, scale=scale, offsets=offsets,
                         random_flip=random_flip, random_crop=random_crop))

    # Top layers
    model.add(Conv2d(64, 7, act='identity', include_bias=False, stride=2))
    model.add(BN(act='relu'))
    model.add(Pooling(width=3, stride=2))

    kernel_sizes_list = [(1, 3, 1)] * 4
    n_filters_list = [(64, 64, 256), (128, 128, 512), (256, 256, 1024), (512, 512, 2048)]
    rep_nums_list = [3, 4, 6, 3]

    for i in range(4):
        kernel_sizes = kernel_sizes_list[i]
        n_filters = n_filters_list[i]
        for rep_num in range(rep_nums_list[i]):
            if i == 0:
                strides = 1
            else:
                if rep_num == 0:
                    strides = 2
                else:
                    strides = 1

            model.add(ResBlockBN(kernel_sizes=kernel_sizes, n_filters=n_filters,
                                 strides=strides, batch_norm_first=batch_norm_first))

    model.add(BN(act='relu'))

    # Bottom Layers
    model.add(GlobalAveragePooling2D())

    model.add(OutputLayer(act='softmax', n=n_classes))

    return model


def ResNet50_Caffe(conn, model_table='RESNET50_CAFFE', n_classes=1000, n_channels=3, width=224, height=224, scale=1,
                   batch_norm_first=False, random_flip='none', random_crop='none', offsets=(103.939, 116.779, 123.68),
                   pre_trained_weights=False, pre_trained_weights_file=None, include_top=False):
    '''
    Generates a deep learning model with the ResNet50 architecture with convolution shortcut.

    Parameters
    ----------
    conn : CAS
        Specifies the CAS connection object.
    model_table : string or dict or CAS table, optional
        Specifies the CAS table to store the deep learning model.
    n_classes : int, optional
        Specifies the number of classes. If None is assigned, the model will
        automatically detect the number of classes based on the training set.
        Default: 1000
    batch_norm_first : bool, optional
        Specifies whether to have batch normalization layer before the
        convolution layer in the residual block.  For a detailed discussion
        about this, please refer to this paper: He, Kaiming, et al. "Identity
        mappings in deep residual networks." European Conference on Computer
        Vision. Springer International Publishing, 2016.
        Default: False
    n_channels : int, optional
        Specifies the number of the channels (i.e., depth) of the input layer.
        Default: 3
    width : int, optional
        Specifies the width of the input layer.
        Default: 224
    height : int, optional
        Specifies the height of the input layer.
        Default: 224
    scale : double, optional
        Specifies a scaling factor to be applied to each pixel intensity values.
        Default: 1
    random_flip : string, optional
        Specifies how to flip the data in the input layer when image data is
        used. Approximately half of the input data is subject to flipping.
        Valid Values: 'h', 'hv', 'v', 'none'
        Default: 'none'
    random_crop : string, optional
        Specifies how to crop the data in the input layer when image data is
        used. Images are cropped to the values that are specified in the width
        and height parameters. Only the images with one or both dimensions
        that are larger than those sizes are cropped.
        Valid Values: 'none', 'unique', 'randomresized', 'resizethencrop'
        Default: 'none'
    offsets : double or iter-of-doubles, optional
        Specifies an offset for each channel in the input data. The final input
        data is set after applying scaling and subtracting the specified offsets.
        Default: (103.939, 116.779, 123.68)
    pre_trained_weights : bool, optional
        Specifies whether to use the pre-trained weights trained on the ImageNet data set.
        Default: False
    pre_trained_weights_file : string, optional
        Specifies the file name for the pre-trained weights.
        This option is required when pre_trained_weights=True.
        Must be a fully qualified file name of SAS-compatible file (e.g., *.caffemodel.h5)
    include_top : bool, optional
        Specifies whether to include pre-trained weights of the top layers
        (i.e., the last layer for classification).
        Default: False

    Returns
    -------
    :class:`Sequential`
        If `pre_trained_weights` is `False`
    :class:`Model`
        If `pre_trained_weights` is `True`

    References
    ----------
    https://arxiv.org/pdf/1512.03385.pdf

    '''
    conn.retrieve('loadactionset', _messagelevel='error', actionset='deeplearn')

    if not pre_trained_weights:
        model = Sequential(conn=conn, model_table=model_table)

        model.add(InputLayer(n_channels=n_channels, width=width, height=height, scale=scale, offsets=offsets,
                             random_flip=random_flip, random_crop=random_crop))
        # Top layers
        model.add(Conv2d(64, 7, act='identity', include_bias=False, stride=2))
        model.add(BN(act='relu'))
        model.add(Pooling(width=3, stride=2))
        # Residual block configuration.
        kernel_sizes_list = [(1, 3, 1)] * 4
        n_filters_list = [(64, 64, 256), (128, 128, 512),
                          (256, 256, 1024), (512, 512, 2048)]
        rep_nums_list = [3, 4, 6, 3]

        for i in range(4):
            kernel_sizes = kernel_sizes_list[i]
            n_filters = n_filters_list[i]
            for rep_num in range(rep_nums_list[i]):
                if rep_num == 0:
                    conv_short_cut = True
                    if i == 0:
                        strides = 1
                    else:
                        strides = 2
                else:
                    conv_short_cut = False
                    strides = 1
                model.add(ResBlock_Caffe(kernel_sizes=kernel_sizes,
                                         n_filters=n_filters, strides=strides,
                                         batch_norm_first=batch_norm_first,
                                         conv_short_cut=conv_short_cut))

        # Bottom Layers
        model.add(GlobalAveragePooling2D())

        model.add(OutputLayer(act='softmax', n=n_classes))

        return model

    else:
        if pre_trained_weights_file is None:
            raise DLPyError('\nThe pre-trained weights file is not specified.\n'
                            'Please follow the steps below to attach the pre-trained weights:\n'
                            '1. Go to the website https://support.sas.com/documentation/prod-p/vdmml/zip/ '
                            'and download the associated weight file.\n'
                            '2. Upload the *.h5 file to '
                            'a server side directory which the CAS session has access to.\n'
                            '3. Specify the pre_trained_weights_file using the fully qualified server side path.')

        model_cas = model_resnet50.ResNet50_Model(s=conn, model_table=model_table, n_channels=n_channels,
                                                  width=width, height=height, random_crop=random_crop, offsets=offsets)

        if include_top:
            if n_classes != 1000:
                warnings.warn('If include_top = True, n_classes will be set to 1000.', RuntimeWarning)

            model = Model.from_table(model_cas)
            model.load_weights(path=pre_trained_weights_file, labels=True)
            return model

        else:
            model = Model.from_table(model_cas, display_note=False)
            model.load_weights(path=pre_trained_weights_file)
            model._retrieve_('deeplearn.removelayer', model=model_table, name='fc1000')
            model._retrieve_('deeplearn.addlayer', model=model_table, name='output',
                             layer=dict(type='output', n=n_classes, act='softmax'),
                             srcLayers=['pool5'])

            weight_table_options = model.model_weights.to_table_params()
            weight_table_options.update(dict(where='_LayerID_<125'))
            model._retrieve_('table.partition', table=weight_table_options,
                             casout=dict(replace=True, **model.model_weights.to_table_params()))
            model = Model.from_table(conn.CASTable(model_table))
            return model


def ResNet101_SAS(conn, model_table='RESNET101_SAS',  n_classes=1000, n_channels=3, width=224, height=224, scale=1,
                  batch_norm_first=True, random_flip='none', random_crop='none', offsets=(103.939, 116.779, 123.68)):
    '''
    Generates a deep learning model with the ResNet101 architecture.

    Compared to Caffe ResNet101, the model prepends a batch normalization
    layer to the last global pooling layer.

    Parameters
    ----------
    conn : CAS
        Specifies the CAS connection object.
    model_table : string or dict or CAS table, optional
        Specifies the CAS table to store the deep learning model.
    batch_norm_first : bool, optional
        Specifies whether to have batch normalization layer before the
        convolution layer in the residual block.  For a detailed discussion
        about this, please refer to this paper: He, Kaiming, et al. "Identity
        mappings in deep residual networks." European Conference on Computer
        Vision. Springer International Publishing, 2016.
        Default: True
    n_classes : int, optional
        Specifies the number of classes. If None is assigned, the model will
        automatically detect the number of classes based on the training set.
        Default: 1000
    n_channels : int, optional
        Specifies the number of the channels (i.e., depth) of the input layer.
        Default: 3
    width : int, optional
        Specifies the width of the input layer.
        Default: 224
    height : int, optional
        Specifies the height of the input layer.
        Default: 224
    scale : double, optional
        Specifies a scaling factor to be applied to each pixel intensity values.
        Default: 1
    random_flip : string, optional
        Specifies how to flip the data in the input layer when image data is
        used. Approximately half of the input data is subject to flipping.
        Valid Values: 'h', 'hv', 'v', 'none'
        Default: 'none'
    random_crop : string, optional
        Specifies how to crop the data in the input layer when image data is
        used. Images are cropped to the values that are specified in the width
        and height parameters. Only the images with one or both dimensions
        that are larger than those sizes are cropped.
        Valid Values: 'none', 'unique', 'randomresized', 'resizethencrop'
        Default: 'none'
    offsets : double or iter-of-doubles, optional
        Specifies an offset for each channel in the input data. The final input
        data is set after applying scaling and subtracting the specified offsets.
        Default: (103.939, 116.779, 123.68)

    Returns
    -------
    :class:`Sequential`

    References
    ----------
    https://arxiv.org/pdf/1512.03385.pdf

    '''
    conn.retrieve('loadactionset', _messagelevel='error', actionset='deeplearn')

    model = Sequential(conn=conn, model_table=model_table)

    model.add(InputLayer(n_channels=n_channels, width=width, height=height, scale=scale, offsets=offsets,
                         random_flip=random_flip, random_crop=random_crop))

    # Top layers
    model.add(Conv2d(64, 7, act='identity', include_bias=False, stride=2))
    model.add(BN(act='relu'))
    model.add(Pooling(width=3, stride=2))

    kernel_sizes_list = [(1, 3, 1)] * 4
    n_filters_list = [(64, 64, 256), (128, 128, 512), (256, 256, 1024), (512, 512, 2048)]
    rep_nums_list = [3, 4, 23, 3]

    for i in range(4):
        kernel_sizes = kernel_sizes_list[i]
        n_filters = n_filters_list[i]
        for rep_num in range(rep_nums_list[i]):
            if i == 0:
                strides = 1
            else:
                if rep_num == 0:
                    strides = 2
                else:
                    strides = 1

            model.add(ResBlockBN(kernel_sizes=kernel_sizes, n_filters=n_filters,
                                 strides=strides, batch_norm_first=batch_norm_first))
    model.add(BN(act='relu'))
    # Bottom Layers
    model.add(GlobalAveragePooling2D())

    model.add(OutputLayer(act='softmax', n=n_classes))

    return model


def ResNet101_Caffe(conn, model_table='RESNET101_CAFFE', n_classes=1000, n_channels=3, width=224, height=224, scale=1,
                    batch_norm_first=False, random_flip='none', random_crop='none', offsets=(103.939, 116.779, 123.68),
                    pre_trained_weights=False, pre_trained_weights_file=None, include_top=False):
    '''
    Generates a deep learning model with the ResNet101 architecture with convolution shortcut.

    Parameters
    ----------
    conn : CAS
        Specifies the CAS connection object.
    model_table : string or dict or CAS table, optional
        Specifies the CAS table to store the deep learning model.
    batch_norm_first : bool, optional
        Specifies whether to have batch normalization layer before the
        convolution layer in the residual block.  For a detailed discussion
        about this, please refer to this paper: He, Kaiming, et al. "Identity
        mappings in deep residual networks." European Conference on Computer
        Vision. Springer International Publishing, 2016.
        Default: False
    n_classes : int, optional
        Specifies the number of classes. If None is assigned, the model will
        automatically detect the number of classes based on the training set.
        Default: 1000
    n_channels : int, optional
        Specifies the number of the channels (i.e., depth) of the input layer.
        Default: 3
    width : int, optional
        Specifies the width of the input layer.
        Default: 224
    height : int, optional
        Specifies the height of the input layer.
        Default: 224
    scale : double, optional
        Specifies a scaling factor to be applied to each pixel intensity values.
        Default: 1
    random_flip : string, optional
        Specifies how to flip the data in the input layer when image data is
        used. Approximately half of the input data is subject to flipping.
        Valid Values: 'h', 'hv', 'v', 'none'
        Default: 'none'
    random_crop : string, optional
        Specifies how to crop the data in the input layer when image data is
        used. Images are cropped to the values that are specified in the width
        and height parameters. Only the images with one or both dimensions
        that are larger than those sizes are cropped.
        Valid Values: 'none', 'unique', 'randomresized', 'resizethencrop'
        Default: 'none'
    offsets : double or iter-of-doubles, optional
        Specifies an offset for each channel in the input data. The final input
        data is set after applying scaling and subtracting the specified offsets.
        Default: (103.939, 116.779, 123.68)
    pre_trained_weights : bool, optional
        Specifies whether to use the pre-trained weights from ImageNet data set
        Default: False
    pre_trained_weights_file : string, optional
        Specifies the file name for the pre-trained weights.
        Must be a fully qualified file name of SAS-compatible file (e.g., *.caffemodel.h5)
        Note: Required when pre_trained_weights=True.
    include_top : bool, optional
        Specifies whether to include pre-trained weights of the top layers,
        i.e. the last layer for classification.
        Default: False.

    Returns
    -------
    :class:`Sequential`
        If `pre_trained_weights` is `False`
    :class:`Model`
        If `pre_trained_weights` is `True`

    References
    ----------
    https://arxiv.org/pdf/1512.03385.pdf

    '''
    conn.retrieve('loadactionset', _messagelevel='error', actionset='deeplearn')

    if not pre_trained_weights:
        model = Sequential(conn=conn, model_table=model_table)

        model.add(InputLayer(n_channels=n_channels, width=width, height=height, scale=scale, offsets=offsets,
                             random_flip=random_flip, random_crop=random_crop))
        # Top layers
        model.add(Conv2d(64, 7, act='identity', include_bias=False, stride=2))
        model.add(BN(act='relu'))
        model.add(Pooling(width=3, stride=2))
        # Residual block configuration.
        kernel_sizes_list = [(1, 3, 1)] * 4
        n_filters_list = [(64, 64, 256), (128, 128, 512),
                          (256, 256, 1024), (512, 512, 2048)]
        rep_nums_list = [3, 4, 23, 3]

        for i in range(4):
            kernel_sizes = kernel_sizes_list[i]
            n_filters = n_filters_list[i]
            for rep_num in range(rep_nums_list[i]):
                if rep_num == 0:
                    conv_short_cut = True
                    if i == 0:
                        strides = 1
                    else:
                        strides = 2
                else:
                    conv_short_cut = False
                    strides = 1
                model.add(ResBlock_Caffe(kernel_sizes=kernel_sizes,
                                         n_filters=n_filters, strides=strides,
                                         batch_norm_first=batch_norm_first,
                                         conv_short_cut=conv_short_cut))

        # Bottom Layers
        model.add(GlobalAveragePooling2D())

        model.add(OutputLayer(act='softmax', n=n_classes))

        return model

    else:
        if pre_trained_weights_file is None:
            raise DLPyError('\nThe pre-trained weights file is not specified.\n'
                            'Please follow the steps below to attach the pre-trained weights:\n'
                            '1. Go to the website https://support.sas.com/documentation/prod-p/vdmml/zip/ '
                            'and download the associated weight file.\n'
                            '2. Upload the *.h5 file to '
                            'a server side directory which the CAS session has access to.\n'
                            '3. Specify the pre_trained_weights_file using the fully qualified server side path.')
        model_cas = model_resnet101.ResNet101_Model( s=conn, model_table=model_table, n_channels=n_channels,
                                                     width=width, height=height, random_crop=random_crop,
                                                     offsets=offsets)

        if include_top:
            if n_classes != 1000:
                warnings.warn('If include_top = True, n_classes will be set to 1000.', RuntimeWarning)

            model = Model.from_table(model_cas)
            model.load_weights(path=pre_trained_weights_file, labels=True)
            return model

        else:
            model = Model.from_table(conn.CASTable(model_table), display_note=False)
            model.load_weights(path=pre_trained_weights_file)
            model._retrieve_('deeplearn.removelayer', model=model_table, name='fc1000')
            model._retrieve_('deeplearn.addlayer', model=model_table, name='output',
                             layer=dict(type='output', n=n_classes, act='softmax'),
                             srcLayers=['pool5'])

            weight_table_options = model.model_weights.to_table_params()
            weight_table_options.update(dict(where='_LayerID_<244'))
            model._retrieve_('table.partition', table=weight_table_options,
                             casout=dict(replace=True, **model.model_weights.to_table_params()))
            model = Model.from_table(conn.CASTable(model_table))
            return model


def ResNet152_SAS(conn, model_table='RESNET152_SAS',  n_classes=1000, n_channels=3, width=224, height=224, scale=1,
                  batch_norm_first=True, random_flip='none', random_crop='none', offsets=(103.939, 116.779, 123.68)):
    '''
    Generates a deep learning model with the SAS ResNet152 architecture.

    Compared to Caffe ResNet152, the model prepends a batch normalization
    layer to the last global pooling layer.

    Parameters
    ----------
    conn : CAS
        Specifies the CAS connection object.
    model_table : string or dict or CAS table, optional
        Specifies the CAS table to store the deep learning model.
    batch_norm_first : bool, optional
        Specifies whether to have batch normalization layer before the
        convolution layer in the residual block.  For a detailed discussion
        about this, please refer to this paper: He, Kaiming, et al. "Identity
        mappings in deep residual networks." European Conference on Computer
        Vision. Springer International Publishing, 2016.
        Default: True
    n_classes : int, optional
        Specifies the number of classes. If None is assigned, the model will
        automatically detect the number of classes based on the training set.
        Default: 1000
    n_channels : int, optional
        Specifies the number of the channels (i.e., depth) of the input layer.
        Default: 3
    width : int, optional
        Specifies the width of the input layer.
        Default: 224
    height : int, optional
        Specifies the height of the input layer.
        Default: 224
    scale : double, optional
        Specifies a scaling factor to be applied to each pixel intensity values.
        Default: 1
    random_flip : string, optional
        Specifies how to flip the data in the input layer when image data is
        used. Approximately half of the input data is subject to flipping.
        Valid Values: 'h', 'hv', 'v', 'none'
        Default: 'none'
    random_crop : string, optional
        Specifies how to crop the data in the input layer when image data is
        used. Images are cropped to the values that are specified in the width
        and height parameters. Only the images with one or both dimensions
        that are larger than those sizes are cropped.
        Valid Values: 'none', 'unique', 'randomresized', 'resizethencrop'
        Default: 'none'
    offsets : double or iter-of-doubles, optional
        Specifies an offset for each channel in the input data. The final input
        data is set after applying scaling and subtracting the specified offsets.
        Default: (103.939, 116.779, 123.68)

    Returns
    -------
    :class:`Sequential`

    References
    ----------
    https://arxiv.org/pdf/1512.03385.pdf

    '''
    conn.retrieve('loadactionset', _messagelevel='error', actionset='deeplearn')

    model = Sequential(conn=conn, model_table=model_table)

    model.add(InputLayer(n_channels=n_channels, width=width, height=height, scale=scale, offsets=offsets,
                         random_flip=random_flip, random_crop=random_crop))

    # Top layers
    model.add(Conv2d(64, 7, act='identity', include_bias=False, stride=2))
    model.add(BN(act='relu'))
    model.add(Pooling(width=3, stride=2))

    kernel_sizes_list = [(1, 3, 1)] * 4
    n_filters_list = [(64, 64, 256), (128, 128, 512), (256, 256, 1024), (512, 512, 2048)]
    rep_nums_list = [3, 8, 36, 3]

    for i in range(4):
        kernel_sizes = kernel_sizes_list[i]
        n_filters = n_filters_list[i]
        for rep_num in range(rep_nums_list[i]):
            if i == 0:
                strides = 1
            else:
                if rep_num == 0:
                    strides = 2
                else:
                    strides = 1

            model.add(ResBlockBN(kernel_sizes=kernel_sizes, n_filters=n_filters,
                                 strides=strides, batch_norm_first=batch_norm_first))
    model.add(BN(act='relu'))
    # Bottom Layers
    model.add(GlobalAveragePooling2D())

    model.add(OutputLayer(act='softmax', n=n_classes))

    return model


def ResNet152_Caffe(conn, model_table='RESNET152_CAFFE',  n_classes=1000, n_channels=3, width=224, height=224, scale=1,
                    batch_norm_first=False, random_flip='none', random_crop='none', offsets=(103.939, 116.779, 123.68),
                    pre_trained_weights=False, pre_trained_weights_file=None, include_top=False):
    '''
    Generates a deep learning model with the ResNet152 architecture with convolution shortcut

    Parameters
    ----------
    conn : CAS
        Specifies the CAS connection object.
    model_table : string or dict or CAS table, optional
        Specifies the CAS table to store the deep learning model.
    batch_norm_first : bool, optional
        Specifies whether to have batch normalization layer before the
        convolution layer in the residual block.  For a detailed discussion
        about this, please refer to this paper: He, Kaiming, et al. "Identity
        mappings in deep residual networks." European Conference on Computer
        Vision. Springer International Publishing, 2016.
        Default: False
    n_classes : int, optional
        Specifies the number of classes. If None is assigned, the model will
        automatically detect the number of classes based on the training set.
        Default: 1000
    n_channels : int, optional
        Specifies the number of the channels (i.e., depth) of the input layer.
        Default: 3
    width : int, optional
        Specifies the width of the input layer.
        Default: 224
    height : int, optional
        Specifies the height of the input layer.
        Default: 224
    scale : double, optional
        Specifies a scaling factor to be applied to each pixel intensity values.
        Default: 1
    random_flip : string, optional
        Specifies how to flip the data in the input layer when image data is
        used. Approximately half of the input data is subject to flipping.
        Valid Values: 'h', 'hv', 'v', 'none'
        Default: 'none'
    random_crop : string, optional
        Specifies how to crop the data in the input layer when image data is
        used. Images are cropped to the values that are specified in the width
        and height parameters. Only the images with one or both dimensions
        that are larger than those sizes are cropped.
        Valid Values: 'none', 'unique', 'randomresized', 'resizethencrop'
        Default: 'none'
    offsets : double or iter-of-doubles, optional
        Specifies an offset for each channel in the input data. The final input
        data is set after applying scaling and subtracting the specified offsets.
        Default: (103.939, 116.779, 123.68)
    pre_trained_weights : bool, optional
        Specifies whether to use the pre-trained weights trained on the ImageNet data set.
        Default: False
    pre_trained_weights_file : string, optional
        Specifies the file name for the pre-trained weights.
        Must be a fully qualified file name of SAS-compatible file (e.g., *.caffemodel.h5)
        Note: Required when pre_trained_weights=True.
    include_top : bool, optional
        Specifies whether to include pre-trained weights of the top layers,
        i.e. the last layer for classification.
        Default: False

    Returns
    -------
    :class:`Sequential`
        If `pre_trained_weights` is `False`
    :class:`Model`
        If `pre_trained_weights` is `True`

    References
    ----------
    https://arxiv.org/pdf/1512.03385.pdf

    '''
    conn.retrieve('loadactionset', _messagelevel='error', actionset='deeplearn')

    if not pre_trained_weights:
        model = Sequential(conn=conn, model_table=model_table)

        model.add(InputLayer(n_channels=n_channels, width=width, height=height,
                             scale=scale, offsets=offsets, random_flip=random_flip,
                             random_crop=random_crop))
        # Top layers
        model.add(Conv2d(64, 7, act='identity', include_bias=False, stride=2))
        model.add(BN(act='relu'))
        model.add(Pooling(width=3, stride=2))
        # Residual block configuration.
        kernel_sizes_list = [(1, 3, 1)] * 4
        n_filters_list = [(64, 64, 256), (128, 128, 512), (256, 256, 1024), (512, 512, 2048)]
        rep_nums_list = [3, 8, 36, 3]

        for i in range(4):
            kernel_sizes = kernel_sizes_list[i]
            n_filters = n_filters_list[i]
            for rep_num in range(rep_nums_list[i]):
                if rep_num == 0:
                    conv_short_cut = True
                    if i == 0:
                        strides = 1
                    else:
                        strides = 2
                else:
                    conv_short_cut = False
                    strides = 1
                model.add(ResBlock_Caffe(kernel_sizes=kernel_sizes,
                                         n_filters=n_filters, strides=strides,
                                         batch_norm_first=batch_norm_first,
                                         conv_short_cut=conv_short_cut))

        # Bottom Layers
        model.add(GlobalAveragePooling2D())

        model.add(OutputLayer(act='softmax', n=n_classes))

        return model
    else:
        if pre_trained_weights_file is None:
            raise ValueError('\nThe pre-trained weights file is not specified.\n'
                             'Please follow the steps below to attach the pre-trained weights:\n'
                             '1. Go to the website https://support.sas.com/documentation/prod-p/vdmml/zip/ '
                             'and download the associated weight file.\n'
                             '2. Upload the *.h5 file to '
                             'a server side directory which the CAS session has access to.\n'
                             '3. Specify the pre_trained_weights_file using the fully qualified server side path.')
        model_cas = model_resnet152.ResNet152_Model( s=conn, model_table=model_table, n_channels=n_channels,
                                                     width=width, height=height, random_crop=random_crop,
                                                     offsets=offsets)

        if include_top:
            if n_classes != 1000:
                warnings.warn('If include_top = True, n_classes will be set to 1000.', RuntimeWarning)

            model = Model.from_table(model_cas)
            model.load_weights(path=pre_trained_weights_file, labels=True)
            return model

        else:
            model = Model.from_table(conn.CASTable(model_table), display_note=False)
            model.load_weights(path=pre_trained_weights_file)
            model._retrieve_('deeplearn.removelayer', model=model_table, name='fc1000')
            model._retrieve_('deeplearn.addlayer', model=model_table, name='output',
                             layer=dict(type='output', n=n_classes, act='softmax'),
                             srcLayers=['pool5'])

            weight_table_options = model.model_weights.to_table_params()
            weight_table_options.update(dict(where='_LayerID_<363'))
            model._retrieve_('table.partition', table=weight_table_options,
                             casout=dict(replace=True, **model.model_weights.to_table_params()))
            model = Model.from_table(conn.CASTable(model_table))
            return model


def ResNet_Wide(conn, model_table='WIDE_RESNET', batch_norm_first=True, number_of_blocks=1, k=4, n_classes=None,
                n_channels=3, width=32, height=32, scale=1, random_flip='none', random_crop='none',
                offsets=(103.939, 116.779, 123.68)):
    '''
    Generate a deep learning model with Wide ResNet architecture.

    Wide ResNet is just a ResNet with more feature maps in each convolutional layers.
    The width of ResNet is controlled by widening factor k.

    Parameters
    ----------
    conn : CAS
        Specifies the CAS connection object.
    model_table : string or dict or CAS table, optional
        Specifies the CAS table to store the deep learning model.
    batch_norm_first : bool, optional
        Specifies whether to have batch normalization layer before the
        convolution layer in the residual block.  For a detailed discussion
        about this, please refer to this paper: He, Kaiming, et al. "Identity
        mappings in deep residual networks." European Conference on Computer
        Vision. Springer International Publishing, 2016.
        Default: True
    number_of_blocks : int
        Specifies the number of blocks in a residual group. For example,
        this value is [2, 2, 2, 2] for the ResNet18 architecture and [3, 4, 6, 3]
        for the ResNet34 architecture. In this case, the number of blocks
        are the same for each group as in the ResNet18 architecture.
        Default: 1
    k : int
        Specifies the widening factor.
        Default: 4
    n_classes : int, optional
        Specifies the number of classes. If None is assigned, the model will
        automatically detect the number of classes based on the training set.
        Default: None
    n_channels : int, optional
        Specifies the number of the channels (i.e., depth) of the input layer.
        Default: 3
    width : int, optional
        Specifies the width of the input layer.
        Default: 32
    height : int, optional
        Specifies the height of the input layer.
        Default: 32
    scale : double, optional
        Specifies a scaling factor to be applied to each pixel intensity values.
        Default: 1
    random_flip : string, optional
        Specifies how to flip the data in the input layer when image data is
        used. Approximately half of the input data is subject to flipping.
        Valid Values: 'h', 'hv', 'v', 'none'
        Default: 'none'
    random_crop : string, optional
        Specifies how to crop the data in the input layer when image data is
        used. Images are cropped to the values that are specified in the width
        and height parameters. Only the images with one or both dimensions
        that are larger than those sizes are cropped.
        Valid Values: 'none', 'unique', 'randomresized', 'resizethencrop'
        Default: 'none'
    offsets : double or iter-of-doubles, optional
        Specifies an offset for each channel in the input data. The final input
        data is set after applying scaling and subtracting the specified offsets.
        Default: (103.939, 116.779, 123.68)

    Returns
    -------
    :class:`Sequential`

    References
    ----------
    https://arxiv.org/pdf/1605.07146.pdf

    '''
    conn.retrieve('loadactionset', _messagelevel='error', actionset='deeplearn')

    in_filters = 16

    model = Sequential(conn=conn, model_table=model_table)

    model.add(InputLayer(n_channels=n_channels, width=width, height=height, scale=scale, offsets=offsets,
                         random_flip=random_flip, random_crop=random_crop))
    # Top layers
    model.add(Conv2d(in_filters, 3, act='identity', include_bias=False, stride=1))
    model.add(BN(act='relu'))

    # Residual block configuration.
    n_filters_list = [(16 * k, 16 * k), (32 * k, 32 * k), (64 * k, 64 * k)]
    kernel_sizes_list = [(3, 3)] * len(n_filters_list)
    rep_nums_list = [number_of_blocks, number_of_blocks, number_of_blocks]

    for i in range(len(n_filters_list)):
        kernel_sizes = kernel_sizes_list[i]
        n_filters = n_filters_list[i]
        for rep_num in range(rep_nums_list[i]):
            if i == 0:
                strides = 1
            else:
                if rep_num == 0:
                    strides = 2
                else:
                    strides = 1

            model.add(ResBlockBN(kernel_sizes=kernel_sizes, n_filters=n_filters,
                                 strides=strides, batch_norm_first=batch_norm_first))
    model.add(BN(act='relu'))
    # Bottom Layers
    model.add(GlobalAveragePooling2D())

    model.add(OutputLayer(act='softmax', n=n_classes))

    return model


def MobileNetV1(conn, model_table='MobileNetV1', n_classes=1000, n_channels=3, width=224, height=224,
                random_flip='none', random_crop='none', random_mutation='none',
                norm_stds=(255*0.229, 255*0.224, 255*0.225), offsets=(255*0.485, 255*0.456, 255*0.406),
                alpha=1, depth_multiplier=1):
    '''
    Generates a deep learning model with the MobileNetV1 architecture.
    The implementation is revised based on
    https://github.com/keras-team/keras-applications/blob/master/keras_applications/mobilenet.py

    Parameters
    ----------
    conn : CAS
        Specifies the CAS connection object.
    model_table : string or dict or CAS table, optional
        Specifies the CAS table to store the deep learning model.
    n_classes : int, optional
        Specifies the number of classes. If None is assigned, the model will
        automatically detect the number of classes based on the training set.
        Default: 1000
    n_channels : int, optional
        Specifies the number of the channels (i.e., depth) of the input layer.
        Default: 3
    width : int, optional
        Specifies the width of the input layer.
        Default: 32
    height : int, optional
        Specifies the height of the input layer.
        Default: 32
    random_flip : string, optional
        Specifies how to flip the data in the input layer when image data is
        used. Approximately half of the input data is subject to flipping.
        Valid Values: 'h', 'hv', 'v', 'none'
        Default: 'none'
    random_crop : string, optional
        Specifies how to crop the data in the input layer when image data is
        used. Images are cropped to the values that are specified in the width
        and height parameters. Only the images with one or both dimensions
        that are larger than those sizes are cropped.
        Valid Values: 'none', 'unique', 'randomresized', 'resizethencrop'
        Default: 'none'
    random_mutation : string, optional
        Specifies how to apply data augmentations/mutations to the data in the input layer.
        Valid Values: 'none', 'random'
        Default: 'NONE'
    norm_stds : double or iter-of-doubles, optional
        Specifies a standard deviation for each channel in the input data.
        The final input data is normalized with specified means and standard deviations.
        Default: (255*0.229, 255*0.224, 255*0.225)
    offsets : double or iter-of-doubles, optional
        Specifies an offset for each channel in the input data. The final input
        data is set after applying scaling and subtracting the specified offsets.
        Default: (255*0.485, 255*0.456, 255*0.406)
    alpha : int, optional
        Specifies the width multiplier in the MobileNet paper
        Default: 1
    depth_multiplier : int, optional
        Specifies the number of depthwise convolution output channels for each input channel.
        Default: 1

    Returns
    -------
    :class:`Model`

    References
    ----------
    https://arxiv.org/pdf/1605.07146.pdf

    '''
    def _conv_block(inputs, filters, alpha, kernel=3, stride=1):
        """
        Adds an initial convolution layer (with batch normalization

        inputs:
            Input tensor
        filters:
            the dimensionality of the output space
        alpha: controls the width of the network.
            - If `alpha` < 1.0, proportionally decreases the number
                of filters in each layer.
            - If `alpha` > 1.0, proportionally increases the number
                of filters in each layer.
            - If `alpha` = 1, default number of filters from the paper
                 are used at each layer.
        kernel:
            specifying the width and height of the 2D convolution window.
        strides:
            the strides of the convolution

        """
        filters = int(filters * alpha)
        x = Conv2d(filters, kernel, act = 'identity', include_bias = False, stride = stride, name = 'conv1')(inputs)
        x = BN(name = 'conv1_bn', act='relu')(x)
        return x, filters

    def _depthwise_conv_block(inputs, n_groups, pointwise_conv_filters, alpha,
                              depth_multiplier = 1, stride = 1, block_id = 1):
        """Adds a depthwise convolution block.

        inputs:
            Input tensor
        n_groups : int
            number of groups
        pointwise_conv_filters:
            the dimensionality of the output space
        alpha: controls the width of the network.
            - If `alpha` < 1.0, proportionally decreases the number
                of filters in each layer.
            - If `alpha` > 1.0, proportionally increases the number
                of filters in each layer.
            - If `alpha` = 1, default number of filters from the paper
                 are used at each layer.
        depth_multiplier:
            The number of depthwise convolution output channels
        strides: An integer or tuple/list of 2 integers,
            specifying the strides of the convolution
        block_id: Integer, a unique identification designating
            the block number.

        """
        pointwise_conv_filters = int(pointwise_conv_filters * alpha)

        x = GroupConv2d(n_groups*depth_multiplier, n_groups, 3, stride = stride, act = 'identity',
                        include_bias = False, name = 'conv_dw_%d' % block_id)(inputs)
        x = BN(name = 'conv_dw_%d_bn' % block_id, act = 'relu')(x)

        x = Conv2d(pointwise_conv_filters, 1, act='identity', include_bias=False, stride=1,
                   name='conv_pw_%d' % block_id)(x)
        x = BN(name='conv_pw_%d_bn' % block_id, act='relu')(x)
        return x, pointwise_conv_filters

    parameters = locals()
    input_parameters = _get_layer_options(input_layer_options, parameters)
    inp = Input(**input_parameters, name = 'data')
    # the model down-sampled for 5 times by performing stride=2 convolution on
    # conv_dw_1, conv_dw_2, conv_dw_4, conv_dw_6, conv_dw_12
    # for each block, we use depthwise convolution with kernel=3 and point-wise convolution to save computation
    x, depth = _conv_block(inp, 32, alpha, stride=2)
    x, depth = _depthwise_conv_block(x, depth, 64, alpha, depth_multiplier, block_id=1)

    x, depth = _depthwise_conv_block(x, depth, 128, alpha, depth_multiplier,
                                     stride=2, block_id=2)
    x, depth = _depthwise_conv_block(x, depth, 128, alpha, depth_multiplier, block_id=3)

    x, depth = _depthwise_conv_block(x, depth, 256, alpha, depth_multiplier,
                                     stride=2, block_id=4)
    x, depth = _depthwise_conv_block(x, depth, 256, alpha, depth_multiplier, block_id=5)

    x, depth = _depthwise_conv_block(x, depth, 512, alpha, depth_multiplier,
                                     stride=2, block_id=6)
    x, depth = _depthwise_conv_block(x, depth, 512, alpha, depth_multiplier, block_id=7)
    x, depth = _depthwise_conv_block(x, depth, 512, alpha, depth_multiplier, block_id=8)
    x, depth = _depthwise_conv_block(x, depth, 512, alpha, depth_multiplier, block_id=9)
    x, depth = _depthwise_conv_block(x, depth, 512, alpha, depth_multiplier, block_id=10)
    x, depth = _depthwise_conv_block(x, depth, 512, alpha, depth_multiplier, block_id=11)

    x, depth = _depthwise_conv_block(x, depth, 1024, alpha, depth_multiplier,
                                     stride=2, block_id=12)
    x, depth = _depthwise_conv_block(x, depth, 1024, alpha, depth_multiplier, block_id=13)

    x = GlobalAveragePooling2D(name="Global_avg_pool")(x)
    x = OutputLayer(n=n_classes)(x)

    model = Model(conn, inp, x, model_table)
    model.compile()

    return model


def MobileNetV2(conn, model_table='MobileNetV2', n_classes=1000, n_channels=3, width=224, height=224,
                norm_stds=(255*0.229, 255*0.224, 255*0.225), offsets=(255*0.485, 255*0.456, 255*0.406),
                random_flip='none', random_crop='none', random_mutation='none', alpha=1):
    '''
    Generates a deep learning model with the MobileNetV2 architecture.
    The implementation is revised based on
    https://github.com/keras-team/keras-applications/blob/master/keras_applications/mobilenet_v2.py

    Parameters
    ----------
    conn : CAS
        Specifies the CAS connection object.
    model_table : string or dict or CAS table, optional
        Specifies the CAS table to store the deep learning model.
    n_classes : int, optional
        Specifies the number of classes. If None is assigned, the model will
        automatically detect the number of classes based on the training set.
        Default: 1000
    n_channels : int, optional
        Specifies the number of the channels (i.e., depth) of the input layer.
        Default: 3
    width : int, optional
        Specifies the width of the input layer.
        Default: 32
    height : int, optional
        Specifies the height of the input layer.
        Default: 32
    norm_stds : double or iter-of-doubles, optional
        Specifies a standard deviation for each channel in the input data.
        The final input data is normalized with specified means and standard deviations.
        Default: (255 * 0.229, 255 * 0.224, 255 * 0.225)
    offsets : double or iter-of-doubles, optional
        Specifies an offset for each channel in the input data. The final input
        data is set after applying scaling and subtracting the specified offsets.
        Default: (255*0.485, 255*0.456, 255*0.406)
    random_flip : string, optional
        Specifies how to flip the data in the input layer when image data is
        used. Approximately half of the input data is subject to flipping.
        Valid Values: 'h', 'hv', 'v', 'none'
        Default: 'none'
    random_crop : string, optional
        Specifies how to crop the data in the input layer when image data is
        used. Images are cropped to the values that are specified in the width
        and height parameters. Only the images with one or both dimensions
        that are larger than those sizes are cropped.
        Valid Values: 'none', 'unique', 'randomresized', 'resizethencrop'
        Default: 'none'
    random_mutation : string, optional
        Specifies how to apply data augmentations/mutations to the data in the input layer.
        Valid Values: 'none', 'random'
        Default: 'NONE'
    alpha : int, optional
        Specifies the width multiplier in the MobileNet paper
        Default: 1

    alpha : int, optional

    Returns
    -------
    :class:`Model`

    References
    ----------
    https://arxiv.org/abs/1801.04381

    '''
    def _make_divisible(v, divisor, min_value=None):
        # make number of channel divisible
        if min_value is None:
            min_value = divisor
        new_v = max(min_value, int(v + divisor / 2) // divisor * divisor)
        # Make sure that round down does not go down by more than 10%.
        if new_v < 0.9 * v:
            new_v += divisor
        return new_v

    def _inverted_res_block(inputs, in_channels, expansion, stride, alpha, filters, block_id):
        """
        Inverted Residual Block

        Parameters
        ----------
        inputs:
            Input tensor
        in_channels:
            Specifies the number of input tensor's channel
        expansion:
            expansion factor always applied to the input size.
        stride:
            the strides of the convolution
        alpha:
            width multiplier.
        filters:
            the dimensionality of the output space.
        block_id:
            block id used for naming layers

        """
        pointwise_conv_filters = int(filters * alpha)
        pointwise_filters = _make_divisible(pointwise_conv_filters, 8)
        x = inputs
        prefix = 'block_{}_'.format(block_id)
        n_groups = in_channels

        if block_id:
            # Expand
            n_groups = expansion * in_channels
            x = Conv2d(expansion * in_channels, 1, include_bias=False, act='identity',
                       name = prefix + 'expand')(x)
            x = BN(name = prefix + 'expand_BN', act='identity')(x)
        else:
            prefix = 'expanded_conv_'

        # Depthwise
        x = GroupConv2d(n_groups, n_groups, 3, stride=stride, act='identity',
                        include_bias=False, name=prefix + 'depthwise')(x)
        x = BN(name = prefix + 'depthwise_BN', act='relu')(x)

        # Project
        x = Conv2d(pointwise_filters, 1, include_bias=False, act='identity', name=prefix + 'project')(x)
        x = BN(name=prefix + 'project_BN', act='identity')(x)  # identity activation on narrow tensor

        if in_channels == pointwise_filters and stride == 1:
            return Res(name=prefix + 'add')([inputs, x]), pointwise_filters
        return x, pointwise_filters

    parameters = locals()
    input_parameters = _get_layer_options(input_layer_options, parameters)
    inp = Input(**input_parameters, name='data')
    # compared with mobilenetv1, v2 introduces inverted residual structure.
    # and Non-linearities in narrow layers are removed.
    # inverted residual block does three convolutins: first is 1*1 convolution, second is depthwise convolution,
    # third is 1*1 convolution but without any non-linearity
    first_block_filters = _make_divisible(32 * alpha, 8)
    x = Conv2d(first_block_filters, 3, stride=2, include_bias=False, name='Conv1', act='identity')(inp)
    x = BN(name='bn_Conv1', act='relu')(x)

    x, n_channels = _inverted_res_block(x, first_block_filters, filters=16, alpha=alpha, stride=1,
                                        expansion=1, block_id=0)

    x, n_channels = _inverted_res_block(x, n_channels, filters=24, alpha=alpha, stride=2,
                                        expansion=6, block_id=1)
    x, n_channels = _inverted_res_block(x, n_channels, filters=24, alpha=alpha, stride=1,
                                        expansion=6, block_id=2)

    x, n_channels = _inverted_res_block(x, n_channels, filters=32, alpha=alpha, stride=2,
                                        expansion=6, block_id=3)
    x, n_channels = _inverted_res_block(x, n_channels, filters=32, alpha=alpha, stride=1,
                                        expansion=6, block_id=4)
    x, n_channels = _inverted_res_block(x, n_channels, filters=32, alpha=alpha, stride=1,
                                        expansion=6, block_id=5)

    x, n_channels = _inverted_res_block(x, n_channels, filters=64, alpha=alpha, stride=2,
                                        expansion=6, block_id=6)
    x, n_channels = _inverted_res_block(x, n_channels, filters=64, alpha=alpha, stride=1,
                                        expansion=6, block_id=7)
    x, n_channels = _inverted_res_block(x, n_channels, filters=64, alpha=alpha, stride=1,
                                        expansion=6, block_id=8)
    x, n_channels = _inverted_res_block(x, n_channels, filters=64, alpha=alpha, stride=1,
                                        expansion=6, block_id=9)

    x, n_channels = _inverted_res_block(x, n_channels, filters=96, alpha=alpha, stride=1,
                                        expansion=6, block_id=10)
    x, n_channels = _inverted_res_block(x, n_channels, filters=96, alpha=alpha, stride=1,
                                        expansion=6, block_id=11)
    x, n_channels = _inverted_res_block(x, n_channels, filters=96, alpha=alpha, stride=1,
                                        expansion=6, block_id=12)

    x, n_channels = _inverted_res_block(x, n_channels, filters=160, alpha=alpha, stride=2,
                                        expansion=6, block_id=13)
    x, n_channels = _inverted_res_block(x, n_channels, filters=160, alpha=alpha, stride=1,
                                        expansion=6, block_id=14)
    x, n_channels = _inverted_res_block(x, n_channels, filters=160, alpha=alpha, stride=1,
                                        expansion=6, block_id=15)

    x, n_channels = _inverted_res_block(x, n_channels, filters=320, alpha=alpha, stride=1,
                                        expansion=6, block_id=16)

    # no alpha applied to last conv as stated in the paper:
    # if the width multiplier is greater than 1 we increase the number of output channels
    if alpha > 1.0:
        last_block_filters = _make_divisible(1280 * alpha, 8)
    else:
        last_block_filters = 1280

    x = Conv2d(last_block_filters, 1, include_bias=False, name='Conv_1', act='identity')(x)
    x = BN(name='Conv_1_bn', act='relu')(x)

    x = GlobalAveragePooling2D(name="Global_avg_pool")(x)
    x = OutputLayer(n=n_classes)(x)

    model = Model(conn, inp, x, model_table)
    model.compile()

    return model


def ShuffleNetV1(conn, model_table='ShuffleNetV1', n_classes=1000, n_channels=3, width=224, height=224,
                 norm_stds=(255*0.229, 255*0.224, 255*0.225), offsets=(255*0.485, 255*0.456, 255*0.406),
                 random_flip='none', random_crop='none', random_mutation='none', scale_factor=1.0,
                 num_shuffle_units=[3, 7, 3], bottleneck_ratio=0.25, groups=3, block_act='identity'):
    '''
    Generates a deep learning model with the ShuffleNetV1 architecture.
    The implementation is revised based on https://github.com/scheckmedia/keras-shufflenet/blob/master/shufflenet.py

    Parameters
    ----------
    conn : CAS
        Specifies the CAS connection object.
    model_table : string or dict or CAS table, optional
        Specifies the CAS table to store the deep learning model.
    n_classes : int, optional
        Specifies the number of classes. If None is assigned, the model will
        automatically detect the number of classes based on the training set.
        Default: 1000
    n_channels : int, optional
        Specifies the number of the channels (i.e., depth) of the input layer.
        Default: 3
    width : int, optional
        Specifies the width of the input layer.
        Default: 32
    height : int, optional
        Specifies the height of the input layer.
        Default: 32
    norm_stds : double or iter-of-doubles, optional
        Specifies a standard deviation for each channel in the input data.
        The final input data is normalized with specified means and standard deviations.
        Default: (255 * 0.229, 255 * 0.224, 255 * 0.225)
    offsets : double or iter-of-doubles, optional
        Specifies an offset for each channel in the input data. The final input
        data is set after applying scaling and subtracting the specified offsets.
        Default: (255*0.485, 255*0.456, 255*0.406)
    random_flip : string, optional
        Specifies how to flip the data in the input layer when image data is
        used. Approximately half of the input data is subject to flipping.
        Valid Values: 'h', 'hv', 'v', 'none'
        Default: 'none'
    random_crop : string, optional
        Specifies how to crop the data in the input layer when image data is
        used. Images are cropped to the values that are specified in the width
        and height parameters. Only the images with one or both dimensions
        that are larger than those sizes are cropped.
        Valid Values: 'none', 'unique', 'randomresized', 'resizethencrop'
        Default: 'none'
    random_mutation : string, optional
        Specifies how to apply data augmentations/mutations to the data in the input layer.
        Valid Values: 'none', 'random'
        Default: 'NONE'
    scale_factor : double

    num_shuffle_units: iter-of-int, optional
        number of stages (list length) and the number of shufflenet units in a
        stage beginning with stage 2 because stage 1 is fixed
        e.g. idx 0 contains 3 + 1 (first shuffle unit in each stage differs) shufflenet units for stage 2
        idx 1 contains 7 + 1 Shufflenet Units for stage 3 and
        idx 2 contains 3 + 1 Shufflenet Units
        Default: [3, 7, 3]
    bottleneck_ratio : double
        bottleneck ratio implies the ratio of bottleneck channels to output channels.
        For example, bottleneck ratio = 1 : 4 means the output feature map is 4 times
        the width of the bottleneck feature map.
    groups: int
        Specifies the number of groups per channel
        Default : 3
    block_act : str
        Specifies the activation function after depth-wise convolution and batch normalization layer
        Default : 'identity'

    Returns
    -------
    :class:`Model`

    References
    ----------
    https://arxiv.org/pdf/1707.01083

    '''

    def _block(x, channel_map, bottleneck_ratio, repeat = 1, groups = 1, stage = 1):
        """
        creates a bottleneck block

        Parameters
        ----------
        x:
            Input tensor
        channel_map:
            list containing the number of output channels for a stage
        repeat:
            number of repetitions for a shuffle unit with stride 1
        groups:
            number of groups per channel
        bottleneck_ratio:
            bottleneck ratio implies the ratio of bottleneck channels to output channels.
        stage:
            stage number

        Returns
        -------
        """
        x = _shuffle_unit(x, in_channels = channel_map[stage - 2],
                          out_channels = channel_map[stage - 1], strides = 2,
                          groups = groups, bottleneck_ratio = bottleneck_ratio,
                          stage = stage, block = 1)

        for i in range(1, repeat + 1):
            x = _shuffle_unit(x, in_channels = channel_map[stage - 1],
                              out_channels = channel_map[stage - 1], strides = 1,
                              groups = groups, bottleneck_ratio = bottleneck_ratio,
                              stage = stage, block = (i + 1))

        return x

    def _shuffle_unit(inputs, in_channels, out_channels, groups, bottleneck_ratio, strides = 2, stage = 1, block = 1):
        """
        create a shuffle unit

        Parameters
        ----------
        inputs:
            Input tensor of with `channels_last` data format
        in_channels:
            number of input channels
        out_channels:
            number of output channels
        strides:
            An integer or tuple/list of 2 integers,
        groups:
            number of groups per channel
        bottleneck_ratio: float
            bottleneck ratio implies the ratio of bottleneck channels to output channels.
        stage:
            stage number
        block:
            block number

        """
        prefix = 'stage%d/block%d' % (stage, block)

        # if strides >= 2:
        # out_channels -= in_channels

        # default: 1/4 of the output channel of a ShuffleNet Unit
        bottleneck_channels = int(out_channels * bottleneck_ratio)
        groups = (1 if stage == 2 and block == 1 else groups)

        # x = _group_conv(inputs, in_channels, out_channels = bottleneck_channels,
        #                 groups = (1 if stage == 2 and block == 1 else groups),
        #                 name = '%s/1x1_gconv_1' % prefix)

        x = GroupConv2d(bottleneck_channels, n_groups = (1 if stage == 2 and block == 1 else groups), act = 'identity',
                        width = 1, height = 1, stride = 1, include_bias = False,
                        name = '%s/1x1_gconv_1' % prefix)(inputs)

        x = BN(act = 'relu', name = '%s/bn_gconv_1' % prefix)(x)

        x = ChannelShuffle(n_groups = groups, name = '%s/channel_shuffle' % prefix)(x)
        # depthwise convolutioin
        x = GroupConv2d(x.shape[-1], n_groups = x.shape[-1], width = 3, height = 3, include_bias = False,
                        stride = strides, act = 'identity',
                        name = '%s/1x1_dwconv_1' % prefix)(x)
        x = BN(act = block_act, name = '%s/bn_dwconv_1' % prefix)(x)

        out_channels = out_channels if strides == 1 else out_channels - in_channels
        x = GroupConv2d(out_channels, n_groups = groups, width = 1, height = 1, stride=1, act = 'identity',
                        include_bias = False, name = '%s/1x1_gconv_2' % prefix)(x)

        x = BN(act = block_act, name = '%s/bn_gconv_2' % prefix)(x)

        if strides < 2:
            ret = Res(act = 'relu', name = '%s/add' % prefix)([x, inputs])
        else:
            avg = Pooling(width = 3, height = 3, stride = 2, pool = 'mean', name = '%s/avg_pool' % prefix)(inputs)
            ret = Concat(act = 'relu', name = '%s/concat' % prefix)([x, avg])

        return ret

    out_dim_stage_two = {1: 144, 2: 200, 3: 240, 4: 272, 8: 384}
    try:
        import numpy as np
    except:
        raise DLPyError('Please install numpy to use this architecture.')

    exp = np.insert(np.arange(0, len(num_shuffle_units), dtype = np.float32), 0, 0)
    out_channels_in_stage = 2 ** exp
    out_channels_in_stage *= out_dim_stage_two[groups]  # calculate output channels for each stage
    out_channels_in_stage[0] = 24  # first stage has always 24 output channels
    out_channels_in_stage *= scale_factor
    out_channels_in_stage = out_channels_in_stage.astype(int)

    parameters = locals()
    input_parameters = _get_layer_options(input_layer_options, parameters)
    inp = Input(**input_parameters, name = 'data')

    # create shufflenet architecture
    x = Conv2d(out_channels_in_stage[0], 3, include_bias=False, stride=2, act="identity", name="conv1")(inp)
    x = BN(act='relu', name = 'bn1')(x)
    x = Pooling(width=3, height=3, stride=2, name="maxpool1")(x)

    # create stages containing shufflenet units beginning at stage 2
    for stage in range(0, len(num_shuffle_units)):
        repeat = num_shuffle_units[stage]
        x = _block(x, out_channels_in_stage, repeat=repeat,
                   bottleneck_ratio=bottleneck_ratio,
                   groups=groups, stage=stage + 2)

    x = GlobalAveragePooling2D(name="Global_avg_pool")(x)
    x = OutputLayer(n=n_classes)(x)

    model = Model(conn, inputs=inp, outputs=x, model_table=model_table)
    model.compile()

    return model


def DenseNet(conn, model_table='DenseNet', n_classes=None, conv_channel=16, growth_rate=12, n_blocks=4,
             n_cells=4, n_channels=3, width=32, height=32, scale=1, random_flip='none', random_crop='none',
             offsets=(85, 111, 139)):
    '''
    Generates a deep learning model with the DenseNet architecture.

    Parameters
    ----------
    conn : CAS
        Specifies the connection of the CAS connection.
    model_table : string
        Specifies the name of CAS table to store the model.
    n_classes : int, optional
        Specifies the number of classes. If None is assigned, the model will
        automatically detect the number of classes based on the training set.
        Default: None
    conv_channel : int, optional
        Specifies the number of filters of the first convolution layer.
        Default: 16
    growth_rate : int, optional
        Specifies the growth rate of convolution layers.
        Default: 12
    n_blocks : int, optional
        Specifies the number of DenseNet blocks.
        Default: 4
    n_cells : int, optional
        Specifies the number of dense connection for each DenseNet block.
        Default: 4
    n_channels : int, optional
        Specifies the number of the channels (i.e., depth) of the input layer.
        Default: 3
    width : int, optional
        Specifies the width of the input layer.
        Default: 32
    height : int, optional
        Specifies the height of the input layer.
        Default: 32
    scale : double, optional
        Specifies a scaling factor to be applied to each pixel intensity values.
        Default: 1
    random_flip : string, optional
        Specifies how to flip the data in the input layer when image data is
        used. Approximately half of the input data is subject to flipping.
        Valid Values: 'h', 'hv', 'v', 'none'
        Default: 'none'
    random_crop : string, optional
        Specifies how to crop the data in the input layer when image data is
        used. Images are cropped to the values that are specified in the width
        and height parameters. Only the images with one or both dimensions
        that are larger than those sizes are cropped.
        Valid Values: 'none', 'unique', 'randomresized', 'resizethencrop'
        Default: 'none'
    offsets : double or iter-of-doubles, optional
        Specifies an offset for each channel in the input data. The final input
        data is set after applying scaling and subtracting the specified offsets.
        Default: (85, 111, 139)

    Returns
    -------
    :class:`Sequential`

    References
    ----------
    https://arxiv.org/pdf/1608.06993.pdf

    '''

    channel_in = conv_channel  # number of channel of transition conv layer

    model = Sequential(conn=conn, model_table=model_table)

    model.add(InputLayer(n_channels=n_channels, width=width, height=height, scale=scale,
                         offsets=offsets, random_flip=random_flip, random_crop=random_crop))
    # Top layers
    model.add(Conv2d(conv_channel, width=3, act='identity', include_bias=False, stride=1))

    for i in range(n_blocks):
        model.add(DenseNetBlock(n_cells=n_cells, kernel_size=3, n_filter=growth_rate, stride=1))
        # transition block
        channel_in += (growth_rate * n_cells)
        model.add(BN(act='relu'))
        if i != (n_blocks - 1):
            model.add(Conv2d(channel_in, width=3, act='identity', include_bias=False, stride=1))
            model.add(Pooling(width=2, height=2, pool='mean'))

    model.add(GlobalAveragePooling2D())

    model.add(OutputLayer(act='softmax', n=n_classes))

    return model


def DenseNet121(conn, model_table='DENSENET121', n_classes=1000, conv_channel=64, growth_rate=32,
                n_cells=[6, 12, 24, 16], n_channels=3, reduction=0.5, width=224, height=224, scale=1,
                random_flip='none', random_crop='none', offsets=(103.939, 116.779, 123.68)):
    '''
    Generates a deep learning model with the DenseNet121 architecture.

    Parameters
    ----------
    conn : CAS
        Specifies the connection of the CAS connection.
    model_table : string
        Specifies the name of CAS table to store the model.
    n_classes : int, optional
        Specifies the number of classes. If None is assigned, the model will
        automatically detect the number of classes based on the training set.
        Default: 1000
    conv_channel : int, optional
        Specifies the number of filters of the first convolution layer.
        Default: 64
    growth_rate : int, optional
        Specifies the growth rate of convolution layers.
        Default: 32
    n_cells : int array length=4, optional
        Specifies the number of dense connection for each DenseNet block.
        Default: [6, 12, 24, 16]
    reduction : double, optional
        Specifies the factor of transition blocks.
        Default: 0.5
    n_channels : int, optional
        Specifies the number of the channels (i.e., depth) of the input layer.
        Default: 3.
    width : int, optional
        Specifies the width of the input layer.
        Default: 224.
    height : int, optional
        Specifies the height of the input layer.
        Default: 224.
    scale : double, optional
        Specifies a scaling factor to be applied to each pixel intensity values.
        Default: 1.
    random_flip : string, optional
        Specifies how to flip the data in the input layer when image data is
        used. Approximately half of the input data is subject to flipping.
        Valid Values: 'h', 'hv', 'v', 'none'
        Default: 'none'
    random_crop : string, optional
        Specifies how to crop the data in the input layer when image data is
        used. Images are cropped to the values that are specified in the width
        and height parameters. Only the images with one or both dimensions
        that are larger than those sizes are cropped.
        Valid Values: 'none', 'unique', 'randomresized', 'resizethencrop'
        Default: 'none'
    offsets : double or iter-of-doubles, optional
        Specifies an offset for each channel in the input data. The final input
        data is set after applying scaling and subtracting the specified offsets.
        Default: (103.939, 116.779, 123.68)

    Returns
    -------
    :class:`Sequential`

    References
    ----------
    https://arxiv.org/pdf/1608.06993.pdf

    '''
    n_blocks = len(n_cells)

    model = Sequential(conn=conn, model_table=model_table)

    model.add(InputLayer(n_channels=n_channels, width=width, height=height, scale=scale,
                         random_flip=random_flip, offsets=offsets, random_crop=random_crop))
    # Top layers
    model.add(Conv2d(conv_channel, width=7, act='identity', include_bias=False, stride=2))
    model.add(BN(act='relu'))
    src_layer = Pooling(width=3, height=3, stride=2, padding=1, pool='max')
    model.add(src_layer)

    for i in range(n_blocks):
        for _ in range(n_cells[i]):

            model.add(BN(act='relu'))
            model.add(Conv2d(n_filters=growth_rate * 4, width=1, act='identity', stride=1, include_bias=False))

            model.add(BN(act='relu'))
            src_layer2 = Conv2d(n_filters=growth_rate, width=3, act='identity', stride=1, include_bias=False)

            model.add(src_layer2)
            src_layer = Concat(act='identity', src_layers=[src_layer, src_layer2])
            model.add(src_layer)

            conv_channel += growth_rate

        if i != (n_blocks - 1):
            # transition block
            conv_channel = int(conv_channel * reduction)

            model.add(BN(act='relu'))
            model.add(Conv2d(n_filters=conv_channel, width=1, act='identity', stride=1, include_bias=False))
            src_layer = Pooling(width=2, height=2, stride=2, pool='mean')

            model.add(src_layer)

    model.add(BN(act='identity'))
    # Bottom Layers
    model.add(GlobalAveragePooling2D())

    model.add(OutputLayer(act='softmax', n=n_classes))

    return model


def Darknet_Reference(conn, model_table='Darknet_Reference', n_classes=1000, act='leaky',
                      n_channels=3, width=224, height=224, scale=1.0 / 255, random_flip='H', random_crop='UNIQUE'):

    '''
    Generates a deep learning model with the Darknet_Reference architecture.

    The head of the model except the last convolutional layer is same as
    the head of Tiny Yolov2. Darknet Reference is pre-trained model for
    ImageNet classification.

    Parameters
    ----------
    conn : CAS
        Specifies the connection of the CAS connection.
    model_table : string
        Specifies the name of CAS table to store the model.
    n_classes : int, optional
        Specifies the number of classes. If None is assigned, the model will
        automatically detect the number of classes based on the training set.
        Default: 1000
    act : string
        Specifies the type of the activation function for the batch
        normalization layers and the final convolution layer.
        Default: 'leaky'
    n_channels : int, optional
        Specifies the number of the channels (i.e., depth) of the input layer.
        Default: 3.
    width : int, optional
        Specifies the width of the input layer.
        Default: 224.
    height : int, optional
        Specifies the height of the input layer.
        Default: 224.
    scale : double, optional
        Specifies a scaling factor to be applied to each pixel intensity values.
        Default: 1.0 / 255
    random_flip : string, optional
        Specifies how to flip the data in the input layer when image data is
        used. Approximately half of the input data is subject to flipping.
        Valid Values: 'h', 'hv', 'v', 'none'
        Default: 'h'
    random_crop : string, optional
        Specifies how to crop the data in the input layer when image data is
        used. Images are cropped to the values that are specified in the width
        and height parameters. Only the images with one or both dimensions
        that are larger than those sizes are cropped.
        Valid Values: 'none', 'unique', 'randomresized', 'resizethencrop'
        Default: 'unique'

    Returns
    -------
    :class:`Sequential`

    '''

    model = Sequential(conn=conn, model_table=model_table)

    model.add(InputLayer(n_channels=n_channels, width=width, height=height, scale=scale,
                         random_flip=random_flip, random_crop=random_crop))

    # conv1 224
    model.add(Conv2d(16, width=3, act='identity', include_bias=False, stride=1))
    model.add(BN(act=act))
    model.add(Pooling(width=2, height=2, stride=2, pool='max'))
    # conv2 112
    model.add(Conv2d(32, width=3, act='identity', include_bias=False, stride=1))
    model.add(BN(act=act))
    model.add(Pooling(width=2, height=2, stride=2, pool='max'))
    # conv3 56
    model.add(Conv2d(64, width=3, act='identity', include_bias=False, stride=1))
    model.add(BN(act=act))
    model.add(Pooling(width=2, height=2, stride=2, pool='max'))
    # conv4 28
    model.add(Conv2d(128, width=3, act='identity', include_bias=False, stride=1))
    model.add(BN(act=act))
    model.add(Pooling(width=2, height=2, stride=2, pool='max'))
    # conv5 14
    model.add(Conv2d(256, width=3, act='identity', include_bias=False, stride=1))
    model.add(BN(act=act))
    model.add(Pooling(width=2, height=2, stride=2, pool='max'))
    # conv6 7
    model.add(Conv2d(512, width=3, act='identity', include_bias=False, stride=1))
    model.add(BN(act=act))
    model.add(Pooling(width=2, height=2, stride=1, pool='max'))
    # conv7 7
    model.add(Conv2d(1024, width=3, act='identity', include_bias=False, stride=1))
    model.add(BN(act=act))
    # conv8 7
    model.add(Conv2d(1000, width=1, act=act, include_bias=True, stride=1))

    model.add(GlobalAveragePooling2D())
    model.add(OutputLayer(act='softmax', n=n_classes))

    return model


def Darknet(conn, model_table='Darknet', n_classes=1000, act='leaky', n_channels=3, width=224, height=224,
            scale=1.0 / 255, random_flip='H', random_crop='UNIQUE'):
    '''
    Generate a deep learning model with the Darknet architecture.

    The head of the model except the last convolutional layer is
    same as the head of Yolov2. Darknet is pre-trained model for
    ImageNet classification.

    Parameters
    ----------
    conn : CAS
        Specifies the connection of the CAS connection.
    model_table : string
        Specifies the name of CAS table to store the model.
    n_classes : int, optional
        Specifies the number of classes. If None is assigned, the model
        will automatically detect the number of classes based on the
        training set.
        Default: 1000
    act : string
        Specifies the type of the activation function for the batch
        normalization layers and the final convolution layer.
        Default: 'leaky'
    n_channels : int, optional
        Specifies the number of the channels (i.e., depth) of the
        input layer.
        Default: 3.
    width : int, optional
        Specifies the width of the input layer.
        Default: 224.
    height : int, optional
        Specifies the height of the input layer.
        Default: 224.
    scale : double, optional
        Specifies a scaling factor to be applied to each pixel
        intensity values.
        Default: 1.0 / 255
    random_flip : string, optional
        Specifies how to flip the data in the input layer when image data is
        used. Approximately half of the input data is subject to flipping.
        Valid Values: 'h', 'hv', 'v', 'none'
        Default: 'h'
    random_crop : string, optional
        Specifies how to crop the data in the input layer when image data is
        used. Images are cropped to the values that are specified in the width
        and height parameters. Only the images with one or both dimensions
        that are larger than those sizes are cropped.
        Valid Values: 'none', 'unique', 'randomresized', 'resizethencrop'
        Default: 'unique'

    Returns
    -------
    :class:`Sequential`

    '''

    model = Sequential(conn=conn, model_table=model_table)

    model.add(InputLayer(n_channels=n_channels, width=width, height=height,
                         scale=scale, random_flip=random_flip,
                         random_crop=random_crop))
    # conv1 224 416
    model.add(Conv2d(32, width=3, act='identity', include_bias=False, stride=1))
    model.add(BN(act=act))
    model.add(Pooling(width=2, height=2, stride=2, pool='max'))

    # conv2 112 208
    model.add(Conv2d(64, width=3, act='identity', include_bias=False, stride=1))
    model.add(BN(act=act))
    model.add(Pooling(width=2, height=2, stride=2, pool='max'))

    # conv3 56 104
    model.add(Conv2d(128, width=3, act='identity', include_bias=False, stride=1))
    model.add(BN(act=act))
    # conv4 56 104
    model.add(Conv2d(64, width=1, act='identity', include_bias=False, stride=1))
    model.add(BN(act=act))
    # conv5 56 104
    model.add(Conv2d(128, width=3, act='identity', include_bias=False, stride=1))
    model.add(BN(act=act))
    model.add(Pooling(width=2, height=2, stride=2, pool='max'))

    # conv6 28 52
    model.add(Conv2d(256, width=3, act='identity', include_bias=False, stride=1))
    model.add(BN(act=act))
    # conv7 28 52
    model.add(Conv2d(128, width=1, act='identity', include_bias=False, stride=1))
    model.add(BN(act=act))
    # conv8 28 52
    model.add(Conv2d(256, width=3, act='identity', include_bias=False, stride=1))
    model.add(BN(act=act))
    model.add(Pooling(width=2, height=2, stride=2, pool='max'))

    # conv9 14 26
    model.add(Conv2d(512, width=3, act='identity', include_bias=False, stride=1))
    model.add(BN(act=act))
    # conv10 14 26
    model.add(Conv2d(256, width=1, act='identity', include_bias=False, stride=1))
    model.add(BN(act=act))
    # conv11 14 26
    model.add(Conv2d(512, width=3, act='identity', include_bias=False, stride=1))
    model.add(BN(act=act))
    # conv12 14 26
    model.add(Conv2d(256, width=1, act='identity', include_bias=False, stride=1))
    model.add(BN(act=act))
    # conv13 14 26
    model.add(Conv2d(512, width=3, act='identity', include_bias=False, stride=1))
    model.add(BN(act=act))  # route
    model.add(Pooling(width=2, height=2, stride=2, pool='max'))

    # conv14 7 13
    model.add(Conv2d(1024, width=3, act='identity', include_bias=False, stride=1))
    model.add(BN(act=act))
    # conv15 7 13
    model.add(Conv2d(512, width=1, act='identity', include_bias=False, stride=1))
    model.add(BN(act=act))
    # conv16 7 13
    model.add(Conv2d(1024, width=3, act='identity', include_bias=False, stride=1))
    model.add(BN(act=act))
    # conv17 7 13
    model.add(Conv2d(512, width=1, act='identity', include_bias=False, stride=1))
    model.add(BN(act=act))
    # conv18 7 13
    model.add(Conv2d(1024, width=3, act='identity', include_bias=False, stride=1))
    model.add(BN(act=act))
    # conv19 7 13
    model.add(Conv2d(1000, width=1, act=act, include_bias=True, stride=1))
    # model.add(BN(act = actx))

    model.add(GlobalAveragePooling2D())

    model.add(OutputLayer(act='softmax', n=n_classes))

    return model


def YoloV2(conn, anchors, model_table='Tiny-Yolov2', n_channels=3, width=416, height=416, scale=1.0 / 255,
           random_mutation='NONE', act='leaky', act_detection='AUTO', softmax_for_class_prob=True,
           coord_type='YOLO', max_label_per_image=30, max_boxes=30,
           n_classes=20, predictions_per_grid=5, do_sqrt=True, grid_number=13,
           coord_scale=None, object_scale=None, prediction_not_a_object_scale=None, class_scale=None,
           detection_threshold=None, iou_threshold=None, random_boxes=False, match_anchor_size=None,
           num_to_force_coord=None):
    '''
    Generates a deep learning model with the Yolov2 architecture.

    Parameters
    ----------
    conn : CAS
        Specifies the connection of the CAS connection.
    anchors : list
        Specifies the anchor box values.
    model_table : string, optional
        Specifies the name of CAS table to store the model.
    n_channels : int, optional
        Specifies the number of the channels (i.e., depth) of the input layer.
        Default: 3
    width : int, optional
        Specifies the width of the input layer.
        Default: 416
    height : int, optional
        Specifies the height of the input layer.
        Default: 416
    scale : double, optional
        Specifies a scaling factor to be applied to each pixel intensity values.
        Default: 1.0 / 255
    random_mutation : string, optional
        Specifies how to apply data augmentations/mutations to the data in the input layer.
        Valid Values: 'none', 'random'
        Default: 'NONE'
    act : string, optional
        Specifies the activation function for the batch normalization layers.
        Default: 'leaky'
    act_detection : string, optional
        Specifies the activation function for the detection layer.
        Valid Values: AUTO, IDENTITY, LOGISTIC, SIGMOID, TANH, RECTIFIER, RELU, SOFPLUS, ELU, LEAKY, FCMP
        Default: AUTO
    softmax_for_class_prob : bool, optional
        Specifies whether to perform Softmax on class probability per
        predicted object.
        Default: True
    coord_type : string, optional
        Specifies the format of how to represent bounding boxes. For example,
        a bounding box can be represented with the x and y locations of the
        top-left point as well as width and height of the rectangle.
        This format is the 'rect' format. We also support coco and yolo formats.
        Valid Values: 'rect', 'yolo', 'coco'
        Default: 'yolo'
    max_label_per_image : int, optional
        Specifies the maximum number of labels per image in the training.
        Default: 30
    max_boxes : int, optional
        Specifies the maximum number of overall predictions allowed in the
        detection layer.
        Default: 30
    n_classes : int, optional
        Specifies the number of classes. If None is assigned, the model will
        automatically detect the number of classes based on the training set.
        Default: 20
    predictions_per_grid : int, optional
        Specifies the amount of predictions will be done per grid.
        Default: 5
    do_sqrt : bool, optional
        Specifies whether to apply the SQRT function to width and height of
        the object for the cost function.
        Default: True
    grid_number : int, optional
        Specifies the amount of cells to be analyzed for an image. For example,
        if the value is 5, then the image will be divided into a 5 x 5 grid.
        Default: 13
    coord_scale : float, optional
        Specifies the weight for the cost function in the detection layer,
        when objects exist in the grid.
    object_scale : float, optional
        Specifies the weight for object detected for the cost function in
        the detection layer.
    prediction_not_a_object_scale : float, optional
        Specifies the weight for the cost function in the detection layer,
        when objects do not exist in the grid.
    class_scale : float, optional
        Specifies the weight for the class of object detected for the cost
        function in the detection layer.
    detection_threshold : float, optional
        Specifies the threshold for object detection.
    iou_threshold : float, optional
        Specifies the IOU Threshold of maximum suppression in object detection.
    random_boxes : bool, optional
        Randomizing boxes when loading the bounding box information. 
        Default: False
    match_anchor_size : bool, optional
        Whether to force the predicted box match the anchor boxes in sizes for all predictions
    num_to_force_coord : int, optional
        The number of leading chunk of images in training when the algorithm forces predicted objects
        in each grid to be equal to the anchor box sizes, and located at the grid center

    Returns
    -------
    :class:`Sequential`

    References
    ----------
    https://arxiv.org/pdf/1612.08242.pdf

    '''

    if len(anchors) != 2 * predictions_per_grid:
        raise DLPyError('The size of the anchor list in the detection layer for YOLOv2 should be equal to '
                        'twice the number of predictions_per_grid.')

    model = Sequential(conn=conn, model_table=model_table)

    model.add(InputLayer(n_channels=n_channels, width=width, height=height, random_mutation=random_mutation,
                         scale=scale))

    # conv1 224 416
    model.add(Conv2d(32, width=3, act='identity', include_bias=False, stride=1))
    model.add(BN(act=act))
    model.add(Pooling(width=2, height=2, stride=2, pool='max'))
    # conv2 112 208
    model.add(Conv2d(64, width=3, act='identity', include_bias=False, stride=1))
    model.add(BN(act=act))
    model.add(Pooling(width=2, height=2, stride=2, pool='max'))
    # conv3 56 104
    model.add(Conv2d(128, width=3, act='identity', include_bias=False, stride=1))
    model.add(BN(act=act))
    # conv4 56 104
    model.add(Conv2d(64, width=1, act='identity', include_bias=False, stride=1))
    model.add(BN(act=act))
    # conv5 56 104
    model.add(Conv2d(128, width=3, act='identity', include_bias=False, stride=1))
    model.add(BN(act=act))
    model.add(Pooling(width=2, height=2, stride=2, pool='max'))
    # conv6 28 52
    model.add(Conv2d(256, width=3, act='identity', include_bias=False, stride=1))
    model.add(BN(act=act))
    # conv7 28 52
    model.add(Conv2d(128, width=1, act='identity', include_bias=False, stride=1))
    model.add(BN(act=act))
    # conv8 28 52
    model.add(Conv2d(256, width=3, act='identity', include_bias=False, stride=1))
    model.add(BN(act=act))
    model.add(Pooling(width=2, height=2, stride=2, pool='max'))
    # conv9 14 26
    model.add(Conv2d(512, width=3, act='identity', include_bias=False, stride=1))
    model.add(BN(act=act))
    # conv10 14 26
    model.add(Conv2d(256, width=1, act='identity', include_bias=False, stride=1))
    model.add(BN(act=act))
    # conv11 14 26
    model.add(Conv2d(512, width=3, act='identity', include_bias=False, stride=1))
    model.add(BN(act=act))
    # conv12 14 26
    model.add(Conv2d(256, width=1, act='identity', include_bias=False, stride=1))
    model.add(BN(act=act))
    # conv13 14 26
    model.add(Conv2d(512, width=3, act='identity', include_bias=False, stride=1))
    model.add(BN(act=act))
    model.add(Pooling(width=2, height=2, stride=2, pool='max'))
    # conv14 7 13
    model.add(Conv2d(1024, width=3, act='identity', include_bias=False, stride=1))
    model.add(BN(act=act))
    # conv15 7 13
    model.add(Conv2d(512, width=1, act='identity', include_bias=False, stride=1))
    model.add(BN(act=act))
    # conv16 7 13
    model.add(Conv2d(1024, width=3, act='identity', include_bias=False, stride=1))
    model.add(BN(act=act))
    # conv17 7 13
    model.add(Conv2d(512, width=1, act='identity', include_bias=False, stride=1))
    model.add(BN(act=act))
    # conv18 7 13
    model.add(Conv2d(1024, width=3, act='identity', include_bias=False, stride=1))
    model.add(BN(act=act))

    model.add(
        Conv2d((n_classes + 5) * predictions_per_grid, width=1, act='identity', include_bias=False, stride=1))

    model.add(Detection(act=act_detection, detection_model_type='yolov2', anchors=anchors,
                        softmax_for_class_prob=softmax_for_class_prob, coord_type=coord_type,
                        class_number=n_classes, grid_number=grid_number,
                        predictions_per_grid=predictions_per_grid, do_sqrt=do_sqrt, coord_scale=coord_scale,
                        object_scale=object_scale, prediction_not_a_object_scale=prediction_not_a_object_scale,
                        class_scale=class_scale, detection_threshold=detection_threshold,
                        iou_threshold=iou_threshold, random_boxes=random_boxes,
                        max_label_per_image=max_label_per_image, max_boxes=max_boxes,
                        match_anchor_size=match_anchor_size, num_to_force_coord=num_to_force_coord))

    return model


def YoloV2_MultiSize(conn, anchors, model_table='Tiny-Yolov2', n_channels=3, width=416, height=416, scale=1.0 / 255,
                     random_mutation='NONE', act='leaky', act_detection='AUTO', softmax_for_class_prob=True,
                     coord_type='YOLO', max_label_per_image=30, max_boxes=30,
                     n_classes=20, predictions_per_grid=5, do_sqrt=True, grid_number=13,
                     coord_scale=None, object_scale=None, prediction_not_a_object_scale=None, class_scale=None,
                     detection_threshold=None, iou_threshold=None, random_boxes=False, match_anchor_size=None,
                     num_to_force_coord=None):
    '''
    Generates a deep learning model with the Yolov2 architecture.

    The model is same as Yolov2 proposed in original paper. In addition to
    Yolov2, the model adds a passthrough layer that brings feature from an
    earlier layer to lower resolution layer.

    Parameters
    ----------
    conn : CAS
        Specifies the connection of the CAS connection.
    anchors : list
        Specifies the anchor box values.
    model_table : string, optional
        Specifies the name of CAS table to store the model.
    n_channels : int, optional
        Specifies the number of the channels (i.e., depth) of the input layer.
        Default: 3
    width : int, optional
        Specifies the width of the input layer.
        Default: 416
    height : int, optional
        Specifies the height of the input layer.
        Default: 416
    scale : double, optional
        Specifies a scaling factor to be applied to each pixel intensity values.
        Default: 1.0 / 255
    random_mutation : string, optional
        Specifies how to apply data augmentations/mutations to the data in the
        input layer.
        Valid Values: 'none', 'random'
        Default: 'NONE'
    act : string, optional
        Specifies the activation function for the batch normalization layers.
        Default: 'leaky'
    act_detection : string, optional
        Specifies the activation function for the detection layer.
        Valid Values: AUTO, IDENTITY, LOGISTIC, SIGMOID, TANH, RECTIFIER, RELU, SOFPLUS, ELU, LEAKY, FCMP
        Default: AUTO
    softmax_for_class_prob : bool, optional
        Specifies whether to perform Softmax on class probability per
        predicted object.
        Default: True
    coord_type : string, optional
        Specifies the format of how to represent bounding boxes. For example,
        a bounding box can be represented with the x and y locations of the
        top-left point as well as width and height of the rectangle.
        This format is the 'rect' format. We also support coco and yolo formats.
        Valid Values: 'rect', 'yolo', 'coco'
        Default: 'yolo'
    max_label_per_image : int, optional
        Specifies the maximum number of labels per image in the training.
        Default: 30
    max_boxes : int, optional
        Specifies the maximum number of overall predictions allowed in the
        detection layer.
        Default: 30
    n_classes : int, optional
        Specifies the number of classes. If None is assigned, the model will
        automatically detect the number of classes based on the training set.
        Default: 20
    predictions_per_grid : int, optional
        Specifies the amount of predictions will be done per grid.
        Default: 5
    do_sqrt : bool, optional
        Specifies whether to apply the SQRT function to width and height of
        the object for the cost function.
        Default: True
    grid_number : int, optional
        Specifies the amount of cells to be analyzed for an image. For example,
        if the value is 5, then the image will be divided into a 5 x 5 grid.
        Default: 13
    coord_scale : float, optional
        Specifies the weight for the cost function in the detection layer,
        when objects exist in the grid.
    object_scale : float, optional
        Specifies the weight for object detected for the cost function in
        the detection layer.
    prediction_not_a_object_scale : float, optional
        Specifies the weight for the cost function in the detection layer,
        when objects do not exist in the grid.
    class_scale : float, optional
        Specifies the weight for the class of object detected for the cost
        function in the detection layer.
    detection_threshold : float, optional
        Specifies the threshold for object detection.
    iou_threshold : float, optional
        Specifies the IOU Threshold of maximum suppression in object detection.
    random_boxes : bool, optional
        Randomizing boxes when loading the bounding box information. Default: False
    match_anchor_size : bool, optional
        Whether to force the predicted box match the anchor boxes in sizes for all predictions
    num_to_force_coord : int, optional
        The number of leading chunk of images in training when the algorithm forces predicted objects
        in each grid to be equal to the anchor box sizes, and located at the grid center

    Returns
    -------
    :class:`Sequential`

    References
    ----------
    https://arxiv.org/pdf/1612.08242.pdf

    '''

    model = Sequential(conn=conn, model_table=model_table)

    model.add(InputLayer(n_channels=n_channels, width=width, height=height, random_mutation=random_mutation,
                         scale=scale))

    # conv1 224 416
    model.add(Conv2d(32, width=3, act='identity', include_bias=False, stride=1))
    model.add(BN(act=act))
    model.add(Pooling(width=2, height=2, stride=2, pool='max'))
    # conv2 112 208
    model.add(Conv2d(64, width=3, act='identity', include_bias=False, stride=1))
    model.add(BN(act=act))
    model.add(Pooling(width=2, height=2, stride=2, pool='max'))
    # conv3 56 104
    model.add(Conv2d(128, width=3, act='identity', include_bias=False, stride=1))
    model.add(BN(act=act))
    # conv4 56 104
    model.add(Conv2d(64, width=1, act='identity', include_bias=False, stride=1))
    model.add(BN(act=act))
    # conv5 56 104
    model.add(Conv2d(128, width=3, act='identity', include_bias=False, stride=1))
    model.add(BN(act=act))
    model.add(Pooling(width=2, height=2, stride=2, pool='max'))
    # conv6 28 52
    model.add(Conv2d(256, width=3, act='identity', include_bias=False, stride=1))
    model.add(BN(act=act))
    # conv7 28 52
    model.add(Conv2d(128, width=1, act='identity', include_bias=False, stride=1))
    model.add(BN(act=act))
    # conv8 28 52
    model.add(Conv2d(256, width=3, act='identity', include_bias=False, stride=1))
    model.add(BN(act=act))
    model.add(Pooling(width=2, height=2, stride=2, pool='max'))
    # conv9 14 26
    model.add(Conv2d(512, width=3, act='identity', include_bias=False, stride=1))
    model.add(BN(act=act))
    # conv10 14 26
    model.add(Conv2d(256, width=1, act='identity', include_bias=False, stride=1))
    model.add(BN(act=act))
    # conv11 14 26
    model.add(Conv2d(512, width=3, act='identity', include_bias=False, stride=1))
    model.add(BN(act=act))
    # conv12 14 26
    model.add(Conv2d(256, width=1, act='identity', include_bias=False, stride=1))
    model.add(BN(act=act))
    # conv13 14 26
    model.add(Conv2d(512, width=3, act='identity', include_bias=False, stride=1))
    pointLayer1 = BN(act=act, name='BN5_13')
    model.add(pointLayer1)
    model.add(Pooling(width=2, height=2, stride=2, pool='max'))
    # conv14 7 13
    model.add(Conv2d(1024, width=3, act='identity', include_bias=False, stride=1))
    model.add(BN(act=act))
    # conv15 7 13
    model.add(Conv2d(512, width=1, act='identity', include_bias=False, stride=1))
    model.add(BN(act=act))
    # conv16 7 13
    model.add(Conv2d(1024, width=3, act='identity', include_bias=False, stride=1))
    model.add(BN(act=act))
    # conv17 7 13
    model.add(Conv2d(512, width=1, act='identity', include_bias=False, stride=1))
    model.add(BN(act=act))
    # conv18 7 13
    model.add(Conv2d(1024, width=3, act='identity', include_bias=False, stride=1))
    model.add(BN(act=act))

    # conv19 7 13
    model.add(Conv2d(1024, width=3, act='identity', include_bias=False, stride=1))
    model.add(BN(act=act, name='BN6_19'))
    # conv20 7 13
    model.add(Conv2d(1024, width=3, act='identity', include_bias=False, stride=1))
    pointLayer2 = BN(act=act, name='BN6_20')
    model.add(pointLayer2)

    # conv21 7 26 * 26 * 512 -> 26 * 26 * 64
    model.add(Conv2d(64, width=1, act='identity', include_bias=False, stride=1, src_layers=[pointLayer1]))
    model.add(BN(act=act))
    # reshape 26 * 26 * 64 -> 13 * 13 * 256
    pointLayer3 = Reshape(act='identity', width=grid_number, height=grid_number, depth=256, name='reshape1')
    model.add(pointLayer3)

    # concat
    model.add(Concat(act='identity', src_layers=[pointLayer2, pointLayer3]))

    # conv22 7 13
    model.add(Conv2d(1024, width=3, act='identity', include_bias=False, stride=1))
    model.add(BN(act=act))

    model.add(
        Conv2d((n_classes + 5) * predictions_per_grid, width=1, act='identity', include_bias=False, stride=1))

    model.add(Detection(act=act_detection, detection_model_type='yolov2', anchors=anchors,
                        softmax_for_class_prob=softmax_for_class_prob, coord_type=coord_type,
                        class_number=n_classes, grid_number=grid_number,
                        predictions_per_grid=predictions_per_grid, do_sqrt=do_sqrt, coord_scale=coord_scale,
                        object_scale=object_scale, prediction_not_a_object_scale=prediction_not_a_object_scale,
                        class_scale=class_scale, detection_threshold=detection_threshold,
                        iou_threshold=iou_threshold, random_boxes=random_boxes,
                        max_label_per_image=max_label_per_image, max_boxes=max_boxes,
                        match_anchor_size=match_anchor_size, num_to_force_coord=num_to_force_coord))

    return model


def Tiny_YoloV2(conn, anchors, model_table='Tiny-Yolov2', n_channels=3, width=416, height=416, scale=1.0 / 255,
                random_mutation='NONE', act='leaky', act_detection='AUTO', softmax_for_class_prob=True,
                coord_type='YOLO', max_label_per_image=30, max_boxes=30,
                n_classes=20, predictions_per_grid=5, do_sqrt=True, grid_number=13,
                coord_scale=None, object_scale=None, prediction_not_a_object_scale=None, class_scale=None,
                detection_threshold=None, iou_threshold=None, random_boxes=False, match_anchor_size=None,
                num_to_force_coord=None):
    '''
    Generate a deep learning model with the Tiny Yolov2 architecture.

    Tiny Yolov2 is a very small model of Yolov2, so that it includes fewer
    numbers of convolutional layer and batch normalization layer.

    Parameters
    ----------
    conn : CAS
        Specifies the connection of the CAS connection.
    anchors : list
        Specifies the anchor box values.
    model_table : string, optional
        Specifies the name of CAS table to store the model.
    n_channels : int, optional
        Specifies the number of the channels (i.e., depth) of the input layer.
        Default: 3
    width : int, optional
        Specifies the width of the input layer.
        Default: 416
    height : int, optional
        Specifies the height of the input layer.
        Default: 416
    scale : double, optional
        Specifies a scaling factor to be applied to each pixel intensity values.
        Default: 1.0 / 255
    random_mutation : string, optional
        Specifies how to apply data augmentations/mutations to the data in the
        input layer.
        Valid Values: 'none', 'random'
        Default: 'NONE'
    act : string, optional
        Specifies the activation function for the batch normalization layers.
        Default: 'leaky'
    act_detection : string, optional
        Specifies the activation function for the detection layer.
        Valid Values: AUTO, IDENTITY, LOGISTIC, SIGMOID, TANH, RECTIFIER, RELU, SOFPLUS, ELU, LEAKY, FCMP
        Default: AUTO
    softmax_for_class_prob : bool, optional
        Specifies whether to perform Softmax on class probability per
        predicted object.
        Default: True
    coord_type : string, optional
        Specifies the format of how to represent bounding boxes. For example,
        a bounding box can be represented with the x and y locations of the
        top-left point as well as width and height of the rectangle.
        This format is the 'rect' format. We also support coco and yolo formats.
        Valid Values: 'rect', 'yolo', 'coco'
        Default: 'yolo'
    max_label_per_image : int, optional
        Specifies the maximum number of labels per image in the training.
        Default: 30
    max_boxes : int, optional
        Specifies the maximum number of overall predictions allowed in the
        detection layer.
        Default: 30
    n_classes : int, optional
        Specifies the number of classes. If None is assigned, the model will
        automatically detect the number of classes based on the training set.
        Default: 20
    predictions_per_grid : int, optional
        Specifies the amount of predictions will be done per grid.
        Default: 5
    do_sqrt : bool, optional
        Specifies whether to apply the SQRT function to width and height of
        the object for the cost function.
        Default: True
    grid_number : int, optional
        Specifies the amount of cells to be analyzed for an image. For example,
        if the value is 5, then the image will be divided into a 5 x 5 grid.
        Default: 13
    coord_scale : float, optional
        Specifies the weight for the cost function in the detection layer,
        when objects exist in the grid.
    object_scale : float, optional
        Specifies the weight for object detected for the cost function in
        the detection layer.
    prediction_not_a_object_scale : float, optional
        Specifies the weight for the cost function in the detection layer,
        when objects do not exist in the grid.
    class_scale : float, optional
        Specifies the weight for the class of object detected for the cost
        function in the detection layer.
    detection_threshold : float, optional
        Specifies the threshold for object detection.
    iou_threshold : float, optional
        Specifies the IOU Threshold of maximum suppression in object detection.
    random_boxes : bool, optional
        Randomizing boxes when loading the bounding box information. 
        Default: False
    match_anchor_size : bool, optional
        Whether to force the predicted box match the anchor boxes in sizes for all predictions
    num_to_force_coord : int, optional
        The number of leading chunk of images in training when the algorithm forces predicted objects
        in each grid to be equal to the anchor box sizes, and located at the grid center

    Returns
    -------
    :class:`Sequential`

    References
    ----------
    https://arxiv.org/pdf/1612.08242.pdf

    '''

    model = Sequential(conn=conn, model_table=model_table)

    model.add(InputLayer(n_channels=n_channels, width=width, height=height, random_mutation=random_mutation,
                         scale=scale))
    # conv1 416 448
    model.add(Conv2d(n_filters=16, width=3, act='identity', include_bias=False, stride=1))
    model.add(BN(act=act))
    model.add(Pooling(width=2, height=2, stride=2, pool='max'))
    # conv2 208 224
    model.add(Conv2d(n_filters=32, width=3, act='identity', include_bias=False, stride=1))
    model.add(BN(act=act))
    model.add(Pooling(width=2, height=2, stride=2, pool='max'))
    # conv3 104 112
    model.add(Conv2d(n_filters=64, width=3, act='identity', include_bias=False, stride=1))
    model.add(BN(act=act))
    model.add(Pooling(width=2, height=2, stride=2, pool='max'))
    # conv4 52 56
    model.add(Conv2d(n_filters=128, width=3, act='identity', include_bias=False, stride=1))
    model.add(BN(act=act))
    model.add(Pooling(width=2, height=2, stride=2, pool='max'))
    # conv5 26 28
    model.add(Conv2d(n_filters=256, width=3, act='identity', include_bias=False, stride=1))
    model.add(BN(act=act))
    model.add(Pooling(width=2, height=2, stride=2, pool='max'))
    # conv6 13 14
    model.add(Conv2d(n_filters=512, width=3, act='identity', include_bias=False, stride=1))
    model.add(BN(act=act))
    model.add(Pooling(width=2, height=2, stride=1, pool='max'))
    # conv7 13
    model.add(Conv2d(n_filters=1024, width=3, act='identity', include_bias=False, stride=1))
    model.add(BN(act=act))
    # conv8 13
    model.add(Conv2d(n_filters=512, width=3, act='identity', include_bias=False, stride=1))
    model.add(BN(act=act))

    model.add(Conv2d((n_classes + 5) * predictions_per_grid, width=1, act='identity', include_bias=False, stride=1))

    model.add(Detection(act=act_detection, detection_model_type='yolov2', anchors=anchors,
                        softmax_for_class_prob=softmax_for_class_prob, coord_type=coord_type,
                        class_number=n_classes, grid_number=grid_number,
                        predictions_per_grid=predictions_per_grid, do_sqrt=do_sqrt, coord_scale=coord_scale,
                        object_scale=object_scale, prediction_not_a_object_scale=prediction_not_a_object_scale,
                        class_scale=class_scale, detection_threshold=detection_threshold,
                        iou_threshold=iou_threshold, random_boxes=random_boxes,
                        max_label_per_image=max_label_per_image, max_boxes=max_boxes,
                        match_anchor_size=match_anchor_size, num_to_force_coord=num_to_force_coord))
    return model


def YoloV1(conn, model_table='Yolov1', n_channels=3, width=448, height=448, scale=1.0 / 255,
           random_mutation='NONE', act='leaky', dropout=0, act_detection='AUTO', softmax_for_class_prob=True,
           coord_type='YOLO', max_label_per_image=30, max_boxes=30,
           n_classes=20, predictions_per_grid=2, do_sqrt=True, grid_number=7,
           coord_scale=None, object_scale=None, prediction_not_a_object_scale=None, class_scale=None,
           detection_threshold=None, iou_threshold=None, random_boxes=False):
    '''
    Generates a deep learning model with the Yolo V1 architecture.

    Parameters
    ----------
    conn : CAS
        Specifies the connection of the CAS connection.
    model_table : string, optional
        Specifies the name of CAS table to store the model.
    n_channels : int, optional
        Specifies the number of the channels (i.e., depth) of the input layer.
        Default: 3
    width : int, optional
        Specifies the width of the input layer.
        Default: 448
    height : int, optional
        Specifies the height of the input layer.
        Default: 448
    scale : double, optional
        Specifies a scaling factor to be applied to each pixel intensity values.
        Default: 1.0 / 255
    random_mutation : string, optional
        Specifies how to apply data augmentations/mutations to the data in
        the input layer.
        Valid Values: 'none', 'random'
        Default: 'NONE'
    act: String, optional
        Specifies the activation function to be used in the convolutional layer
        layers and the final convolution layer.
        Default: 'leaky'
    dropout: double, optional
        Specifies the drop out rate.
        Default: 0
    act_detection : string, optional
        Specifies the activation function for the detection layer.
        Valid Values: AUTO, IDENTITY, LOGISTIC, SIGMOID, TANH, RECTIFIER, RELU, SOFPLUS, ELU, LEAKY, FCMP
        Default: AUTO
    softmax_for_class_prob : bool, optional
        Specifies whether to perform Softmax on class probability per
        predicted object.
        Default: True
    coord_type : string, optional
        Specifies the format of how to represent bounding boxes. For example,
        a bounding box can be represented with the x and y locations of the
        top-left point as well as width and height of the rectangle.
        This format is the 'rect' format. We also support coco and yolo formats.
        Valid Values: 'rect', 'yolo', 'coco'
        Default: 'yolo'
    max_label_per_image : int, optional
        Specifies the maximum number of labels per image in the training.
        Default: 30
    max_boxes : int, optional
        Specifies the maximum number of overall predictions allowed in the
        detection layer.
        Default: 30
    n_classes : int, optional
        Specifies the number of classes. If None is assigned, the model will
        automatically detect the number of classes based on the training set.
        Default: 20
    predictions_per_grid : int, optional
        Specifies the amount of predictions will be done per grid.
        Default: 2
    do_sqrt : bool, optional
        Specifies whether to apply the SQRT function to width and height of
        the object for the cost function.
        Default: True
    grid_number : int, optional
        Specifies the amount of cells to be analyzed for an image. For example,
        if the value is 5, then the image will be divided into a 5 x 5 grid.
        Default: 7
    coord_scale : float, optional
        Specifies the weight for the cost function in the detection layer,
        when objects exist in the grid.
    object_scale : float, optional
        Specifies the weight for object detected for the cost function in
        the detection layer.
    prediction_not_a_object_scale : float, optional
        Specifies the weight for the cost function in the detection layer,
        when objects do not exist in the grid.
    class_scale : float, optional
        Specifies the weight for the class of object detected for the cost
        function in the detection layer.
    detection_threshold : float, optional
        Specifies the threshold for object detection.
    iou_threshold : float, optional
        Specifies the IOU Threshold of maximum suppression in object detection.
    random_boxes : bool, optional
        Randomizing boxes when loading the bounding box information. 
        Default: False

    Returns
    -------
    :class:`Sequential`

    References
    ----------
    https://arxiv.org/pdf/1506.02640.pdf

    '''

    model = Sequential(conn=conn, model_table=model_table)

    model.add(InputLayer(n_channels=n_channels, width=width, height=height, random_mutation=random_mutation,
                         scale=scale))
    # conv1 448
    model.add(Conv2d(32, width=3, act=act, include_bias=False, stride=1))
    model.add(Pooling(width=2, height=2, stride=2, pool='max'))
    # conv2 224
    model.add(Conv2d(64, width=3, act=act, include_bias=False, stride=1))
    model.add(Pooling(width=2, height=2, stride=2, pool='max'))
    # conv3 112
    model.add(Conv2d(128, width=3, act=act, include_bias=False, stride=1))
    # conv4 112
    model.add(Conv2d(64, width=1, act=act, include_bias=False, stride=1))
    # conv5 112
    model.add(Conv2d(128, width=3, act=act, include_bias=False, stride=1))
    model.add(Pooling(width=2, height=2, stride=2, pool='max'))
    # conv6 56
    model.add(Conv2d(256, width=3, act=act, include_bias=False, stride=1))
    # conv7 56
    model.add(Conv2d(128, width=1, act=act, include_bias=False, stride=1))
    # conv8 56
    model.add(Conv2d(256, width=3, act=act, include_bias=False, stride=1))
    model.add(Pooling(width=2, height=2, stride=2, pool='max'))
    # conv9 28
    model.add(Conv2d(512, width=3, act=act, include_bias=False, stride=1))
    # conv10 28
    model.add(Conv2d(256, width=1, act=act, include_bias=False, stride=1))
    # conv11 28
    model.add(Conv2d(512, width=3, act=act, include_bias=False, stride=1))
    # conv12 28
    model.add(Conv2d(256, width=1, act=act, include_bias=False, stride=1))
    # conv13 28
    model.add(Conv2d(512, width=3, act=act, include_bias=False, stride=1))
    model.add(Pooling(width=2, height=2, stride=2, pool='max'))
    # conv14 14
    model.add(Conv2d(1024, width=3, act=act, include_bias=False, stride=1))
    # conv15 14
    model.add(Conv2d(512, width=1, act=act, include_bias=False, stride=1))
    # conv16 14
    model.add(Conv2d(1024, width=3, act=act, include_bias=False, stride=1))
    # conv17 14
    model.add(Conv2d(512, width=1, act=act, include_bias=False, stride=1))
    # conv18 14
    model.add(Conv2d(1024, width=3, act=act, include_bias=False, stride=1))

    # conv19 14
    model.add(Conv2d(1024, width=3, act=act, include_bias=False, stride=1))
    # conv20 7
    model.add(Conv2d(1024, width=3, act=act, include_bias=False, stride=2))
    # conv21 7
    model.add(Conv2d(1024, width=3, act=act, include_bias=False, stride=1))
    # conv22 7
    model.add(Conv2d(1024, width=3, act=act, include_bias=False, stride=1))
    # conv23 7
    model.add(Conv2d(256, width=3, act=act, include_bias=False, stride=1, dropout=dropout))
    model.add(Dense(n=(n_classes + (5 * predictions_per_grid)) * grid_number * grid_number, act='identity'))

    model.add(Detection(act = act_detection, detection_model_type = 'yolov1',
                        softmax_for_class_prob = softmax_for_class_prob, coord_type = coord_type,
                        class_number = n_classes, grid_number = grid_number,
                        predictions_per_grid = predictions_per_grid, do_sqrt = do_sqrt, coord_scale = coord_scale,
                        object_scale = object_scale, prediction_not_a_object_scale = prediction_not_a_object_scale,
                        class_scale = class_scale, detection_threshold = detection_threshold,
                        iou_threshold = iou_threshold, random_boxes = random_boxes,
                        max_label_per_image = max_label_per_image, max_boxes = max_boxes))

    return model


def Tiny_YoloV1(conn, model_table='Tiny-Yolov1', n_channels=3, width=448, height=448, scale=1.0 / 255,
                random_mutation='NONE', act='leaky', dropout=0, act_detection='AUTO', softmax_for_class_prob=True,
                coord_type='YOLO', max_label_per_image=30, max_boxes=30,
                n_classes=20, predictions_per_grid=2, do_sqrt=True, grid_number=7,
                coord_scale=None, object_scale=None, prediction_not_a_object_scale=None, class_scale=None,
                detection_threshold=None, iou_threshold=None, random_boxes=False):
    '''
    Generates a deep learning model with the Tiny Yolov1 architecture.

    Tiny Yolov1 is a very small model of Yolov1, so that it includes
    fewer numbers of convolutional layer.

        Parameters
    ----------
    conn : CAS
        Specifies the connection of the CAS connection.
    model_table : string, optional
        Specifies the name of CAS table to store the model.
    n_channels : int, optional
        Specifies the number of the channels (i.e., depth) of the input layer.
        Default: 3
    width : int, optional
        Specifies the width of the input layer.
        Default: 448
    height : int, optional
        Specifies the height of the input layer.
        Default: 448
    scale : double, optional
        Specifies a scaling factor to be applied to each pixel intensity values.
        Default: 1.0 / 255
    random_mutation : string, optional
        Specifies how to apply data augmentations/mutations to the data in
        the input layer.
        Valid Values: 'none', 'random'
        Default: 'NONE'
    act: String, optional
        Specifies the activation function to be used in the convolutional layer
        layers and the final convolution layer.
        Default: 'leaky'
    dropout: double, optional
        Specifies the drop out rate.
        Default: 0
    act_detection : string, optional
        Specifies the activation function for the detection layer.
        Valid Values: AUTO, IDENTITY, LOGISTIC, SIGMOID, TANH, RECTIFIER, RELU, SOFPLUS, ELU, LEAKY, FCMP
        Default: AUTO
    softmax_for_class_prob : bool, optional
        Specifies whether to perform Softmax on class probability per
        predicted object.
        Default: True
    coord_type : string, optional
        Specifies the format of how to represent bounding boxes. For example,
        a bounding box can be represented with the x and y locations of the
        top-left point as well as width and height of the rectangle.
        This format is the 'rect' format. We also support coco and yolo formats.
        Valid Values: 'rect', 'yolo', 'coco'
        Default: 'yolo'
    max_label_per_image : int, optional
        Specifies the maximum number of labels per image in the training.
        Default: 30
    max_boxes : int, optional
        Specifies the maximum number of overall predictions allowed in the
        detection layer.
        Default: 30
    n_classes : int, optional
        Specifies the number of classes. If None is assigned, the model will
        automatically detect the number of classes based on the training set.
        Default: 20
    predictions_per_grid : int, optional
        Specifies the amount of predictions will be done per grid.
        Default: 2
    do_sqrt : bool, optional
        Specifies whether to apply the SQRT function to width and height of
        the object for the cost function.
        Default: True
    grid_number : int, optional
        Specifies the amount of cells to be analyzed for an image. For example,
        if the value is 5, then the image will be divided into a 5 x 5 grid.
        Default: 7
    coord_scale : float, optional
        Specifies the weight for the cost function in the detection layer,
        when objects exist in the grid.
    object_scale : float, optional
        Specifies the weight for object detected for the cost function in
        the detection layer.
    prediction_not_a_object_scale : float, optional
        Specifies the weight for the cost function in the detection layer,
        when objects do not exist in the grid.
    class_scale : float, optional
        Specifies the weight for the class of object detected for the cost
        function in the detection layer.
    detection_threshold : float, optional
        Specifies the threshold for object detection.
    iou_threshold : float, optional
        Specifies the IOU Threshold of maximum suppression in object detection.
    random_boxes : bool, optional
        Randomizing boxes when loading the bounding box information. 
        Default: False

    Returns
    -------
    :class:`Sequential`

    References
    ----------
    https://arxiv.org/pdf/1506.02640.pdf

    '''

    model = Sequential(conn=conn, model_table=model_table)

    model.add(InputLayer(n_channels=n_channels, width=width, height=height, random_mutation=random_mutation,
                         scale=scale))

    model.add(Conv2d(16, width=3, act=act, include_bias=False, stride=1))
    model.add(Pooling(width=2, height=2, stride=2, pool='max'))

    model.add(Conv2d(32, width=3, act=act, include_bias=False, stride=1))
    model.add(Pooling(width=2, height=2, stride=2, pool='max'))

    model.add(Conv2d(64, width=3, act=act, include_bias=False, stride=1))
    model.add(Pooling(width=2, height=2, stride=2, pool='max'))

    model.add(Conv2d(128, width=3, act=act, include_bias=False, stride=1))
    model.add(Pooling(width=2, height=2, stride=2, pool='max'))

    model.add(Conv2d(256, width=3, act=act, include_bias=False, stride=1))
    model.add(Pooling(width=2, height=2, stride=2, pool='max'))

    model.add(Conv2d(512, width=3, act=act, include_bias=False, stride=1))
    model.add(Pooling(width=2, height=2, stride=2, pool='max'))

    model.add(Conv2d(1024, width=3, act=act, include_bias=False, stride=1))
    model.add(Pooling(width=2, height=2, stride=2, pool='max'))

    model.add(Conv2d(256, width=3, act=act, include_bias=False, stride=1, dropout=dropout))

    model.add(Dense(n=(n_classes + (5 * predictions_per_grid)) * grid_number * grid_number, act='identity'))

    model.add(Detection(act=act_detection, detection_model_type='yolov1',
                        softmax_for_class_prob=softmax_for_class_prob, coord_type=coord_type,
                        class_number=n_classes, grid_number=grid_number,
                        predictions_per_grid=predictions_per_grid, do_sqrt=do_sqrt, coord_scale=coord_scale,
                        object_scale=object_scale, prediction_not_a_object_scale=prediction_not_a_object_scale,
                        class_scale=class_scale, detection_threshold=detection_threshold,
                        iou_threshold=iou_threshold, random_boxes=random_boxes,
                        max_label_per_image=max_label_per_image, max_boxes=max_boxes))

    return model


def InceptionV3(conn, model_table='InceptionV3',
                n_classes=1000, n_channels=3, width=299, height=299, scale=1,
                random_flip='none', random_crop='none', offsets=(103.939, 116.779, 123.68),
                pre_trained_weights=False, pre_trained_weights_file=None, include_top=False):
    '''
    Generates a deep learning model with the Inceptionv3 architecture with batch normalization layers.

    Parameters
    ----------
    conn : CAS
        Specifies the CAS connection object.
    model_table : string, optional
        Specifies the name of CAS table to store the model in.
    n_classes : int, optional
        Specifies the number of classes. If None is assigned, the model will
        automatically detect the number of classes based on the training set.
        Default: 1000
    n_channels : int, optional
        Specifies the number of the channels (i.e., depth) of the input layer.
        Default: 3
    width : int, optional
        Specifies the width of the input layer.
        Default: 299
    height : int, optional
        Specifies the height of the input layer.
        Default: 299
    scale : double, optional
        Specifies a scaling factor to be applied to each pixel intensity values.
        Default: 1.0
    random_flip : string, optional
        Specifies how to flip the data in the input layer when image data is
        used. Approximately half of the input data is subject to flipping.
        Valid Values: 'h', 'hv', 'v', 'none'
        Default: 'none'
    random_crop : string, optional
        Specifies how to crop the data in the input layer when image data is
        used. Images are cropped to the values that are specified in the width
        and height parameters. Only the images with one or both dimensions
        that are larger than those sizes are cropped.
        Valid Values: 'none', 'unique', 'randomresized', 'resizethencrop'
        Default: 'none'
    offsets : double or iter-of-doubles, optional
        Specifies an offset for each channel in the input data. The final input
        data is set after applying scaling and subtracting the specified offsets.
        Default: (103.939, 116.779, 123.68)
    pre_trained_weights : bool, optional
        Specifies whether to use the pre-trained weights from ImageNet data set
        Default: False
    pre_trained_weights_file : string, optional
        Specifies the file name for the pretained weights.
        Must be a fully qualified file name of SAS-compatible file (*.caffemodel.h5)
        Note: Required when pre_train_weight=True.
    include_top : bool, optional
        Specifies whether to include pre-trained weights of the top layers,
        i.e. the FC layers
        Default: False

    Returns
    -------
    :class:`Sequential`
        If `pre_train_weight` is `False`
    :class:`Model`
        If `pre_train_weight` is `True`

    References
    ----------
    https://www.cv-foundation.org/openaccess/content_cvpr_2016/papers/Szegedy_Rethinking_the_Inception_CVPR_2016_paper.pdf

    '''

    conn.retrieve('loadactionset', _messagelevel='error', actionset='deeplearn')

    if not pre_trained_weights:
        model = Sequential(conn=conn, model_table=model_table)

        model.add(InputLayer(n_channels=n_channels, width=width,
                             height=height, scale=scale, offsets=offsets,
                             random_flip=random_flip, random_crop=random_crop))

        # 299 x 299 x 3
        model.add(Conv2d(n_filters=32, width=3, height=3, stride=2,
                         act='identity', include_bias=False, padding=0))
        model.add(BN(act='relu'))
        # 149 x 149 x 32
        model.add(Conv2d(n_filters=32, width=3, height=3, stride=1,
                         act='identity', include_bias=False, padding=0))
        model.add(BN(act='relu'))
        # 147 x 147 x 32
        model.add(Conv2d(n_filters=64, width=3, height=3, stride=1,
                         act='identity', include_bias=False))
        model.add(BN(act='relu'))
        # 147 x 147 x 64
        model.add(Pooling(width=3, height=3, stride=2, pool='max', padding=0))

        # 73 x 73 x 64
        model.add(Conv2d(n_filters=80, width=1, height=1, stride=1,
                         act='identity', include_bias=False, padding=0))
        model.add(BN(act='relu'))
        # 73 x 73 x 80
        model.add(Conv2d(n_filters=192, width=3, height=3, stride=1,
                         act='identity', include_bias=False, padding=0))
        model.add(BN(act='relu'))
        # 71 x 71 x 192
        pool2 = Pooling(width=3, height=3, stride=2, pool='max', padding=0)
        model.add(pool2)


        # mixed 0: output 35 x 35 x 256

        # branch1x1
        model.add(Conv2d(n_filters=64, width=1, height=1, stride=1,
                         act='identity', include_bias=False,
                         src_layers=[pool2]))
        branch1x1 = BN(act='relu')
        model.add(branch1x1)

        # branch5x5
        model.add(Conv2d(n_filters=48, width=1, height=1, stride=1,
                         act='identity', include_bias=False,
                         src_layers=[pool2]))
        model.add(BN(act='relu'))
        model.add(Conv2d(n_filters=64, width=5, height=5, stride=1,
                         act='identity', include_bias=False))
        branch5x5 = BN(act='relu')
        model.add(branch5x5)

        # branch3x3dbl
        model.add(Conv2d(n_filters=64, width=1, height=1, stride=1,
                         act='identity', include_bias=False,
                         src_layers=[pool2]))
        model.add(BN(act='relu'))
        model.add(Conv2d(n_filters=96, width=3, height=3, stride=1,
                         act='identity', include_bias=False))
        model.add(BN(act='relu'))
        model.add(Conv2d(n_filters=96, width=3, height=3, stride=1,
                         act='identity', include_bias=False))
        branch3x3dbl = BN(act='relu')
        model.add(branch3x3dbl)

        # branch_pool
        model.add(Pooling(width=3, height=3, stride=1, pool='average',
                          src_layers=[pool2]))
        model.add(Conv2d(n_filters=32, width=1, height=1, stride=1,
                         act='identity', include_bias=False))
        branch_pool = BN(act='relu')
        model.add(branch_pool)

        # mixed0 concat
        concat = Concat(act='identity',
                        src_layers=[branch1x1, branch5x5, branch3x3dbl,
                                    branch_pool])
        model.add(concat)


        # mixed 1: output 35 x 35 x 288

        # branch1x1
        model.add(Conv2d(n_filters=64, width=1, height=1, stride=1,
                         act='identity', include_bias=False,
                         src_layers=[concat]))
        branch1x1 = BN(act='relu')
        model.add(branch1x1)

        # branch5x5
        model.add(Conv2d(n_filters=48, width=1, height=1, stride=1,
                         act='identity', include_bias=False,
                         src_layers=[concat]))
        model.add(BN(act='relu'))
        model.add(Conv2d(n_filters=64, width=5, height=5, stride=1,
                         act='identity', include_bias=False))
        branch5x5 = BN(act='relu')
        model.add(branch5x5)

        # branch3x3dbl
        model.add(Conv2d(n_filters=64, width=1, height=1, stride=1,
                         act='identity', include_bias=False,
                         src_layers=[concat]))
        model.add(BN(act='relu'))
        model.add(Conv2d(n_filters=96, width=3, height=3, stride=1,
                         act='identity', include_bias=False))
        model.add(BN(act='relu'))
        model.add(Conv2d(n_filters=96, width=3, height=3, stride=1,
                         act='identity', include_bias=False))
        branch3x3dbl = BN(act='relu')
        model.add(branch3x3dbl)

        # branch_pool
        model.add(Pooling(width=3, height=3, stride=1, pool='average',
                          src_layers=[concat]))
        model.add(Conv2d(n_filters=64, width=1, height=1, stride=1,
                         act='identity', include_bias=False))
        branch_pool = BN(act='relu')
        model.add(branch_pool)

        # mixed1 concat
        concat = Concat(act='identity',
                        src_layers=[branch1x1, branch5x5, branch3x3dbl,
                                    branch_pool])
        model.add(concat)


        # mixed 2: output 35 x 35 x 288

        # branch1x1
        model.add(Conv2d(n_filters=64, width=1, height=1, stride=1,
                         act='identity', include_bias=False,
                         src_layers=[concat]))
        branch1x1 = BN(act='relu')
        model.add(branch1x1)

        # branch5x5
        model.add(Conv2d(n_filters=48, width=1, height=1, stride=1,
                         act='identity', include_bias=False,
                         src_layers=[concat]))
        model.add(BN(act='relu'))
        model.add(Conv2d(n_filters=64, width=5, height=5, stride=1,
                         act='identity', include_bias=False))
        branch5x5 = BN(act='relu')
        model.add(branch5x5)

        # branch3x3dbl
        model.add(Conv2d(n_filters=64, width=1, height=1, stride=1,
                         act='identity', include_bias=False,
                         src_layers=[concat]))
        model.add(BN(act='relu'))
        model.add(Conv2d(n_filters=96, width=3, height=3, stride=1,
                         act='identity', include_bias=False))
        model.add(BN(act='relu'))
        model.add(Conv2d(n_filters=96, width=3, height=3, stride=1,
                         act='identity', include_bias=False))
        branch3x3dbl = BN(act='relu')
        model.add(branch3x3dbl)

        # branch_pool
        model.add(Pooling(width=3, height=3, stride=1, pool='average',
                          src_layers=[concat]))
        model.add(Conv2d(n_filters=64, width=1, height=1, stride=1,
                         act='identity', include_bias=False))
        branch_pool = BN(act='relu')
        model.add(branch_pool)

        # mixed2 concat
        concat = Concat(act='identity',
                        src_layers=[branch1x1, branch5x5, branch3x3dbl,
                                    branch_pool])
        model.add(concat)


        # mixed 3: output 17 x 17 x 768

        # branch3x3
        model.add(Conv2d(n_filters=384, width=3, height=3, stride=2,
                         act='identity', include_bias=False, padding=0,
                         src_layers=[concat]))
        branch3x3 = BN(act='relu')
        model.add(branch3x3)

        # branch3x3dbl
        model.add(Conv2d(n_filters=64, width=1, height=1, stride=1,
                         act='identity', include_bias=False,
                         src_layers=[concat]))
        model.add(BN(act='relu'))
        model.add(Conv2d(n_filters=96, width=3, height=3, stride=1,
                         act='identity', include_bias=False))
        model.add(BN(act='relu'))
        model.add(Conv2d(n_filters=96, width=3, height=3, stride=2,
                         act='identity', include_bias=False, padding=0))
        branch3x3dbl = BN(act='relu')
        model.add(branch3x3dbl)

        # branch_pool
        branch_pool = Pooling(width=3, height=3, stride=2, pool='max',
                              padding=0, src_layers=[concat])
        model.add(branch_pool)

        # mixed3 concat
        concat = Concat(act='identity',
                        src_layers=[branch3x3, branch3x3dbl, branch_pool])
        model.add(concat)


        # mixed 4: output 17 x 17 x 768

        # branch1x1
        model.add(Conv2d(n_filters=192, width=1, height=1, stride=1,
                         act='identity', include_bias=False,
                         src_layers=[concat]))
        branch1x1 = BN(act='relu')
        model.add(branch1x1)

        # branch7x7
        model.add(Conv2d(n_filters=128, width=1, height=1, stride=1,
                         act='identity', include_bias=False,
                         src_layers=[concat]))
        model.add(BN(act='relu'))
        model.add(Conv2d(n_filters=128, width=7, height=1, stride=1,
                         act='identity', include_bias=False))
        model.add(BN(act='relu'))
        model.add(Conv2d(n_filters=192, width=1, height=7, stride=1,
                         act='identity', include_bias=False))
        branch7x7 = BN(act='relu')
        model.add(branch7x7)

        # branch7x7dbl
        model.add(Conv2d(n_filters=128, width=1, height=1, stride=1,
                         act='identity', include_bias=False,
                         src_layers=[concat]))
        model.add(BN(act='relu'))
        model.add(Conv2d(n_filters=128, width=1, height=7, stride=1,
                         act='identity', include_bias=False))
        model.add(BN(act='relu'))
        model.add(Conv2d(n_filters=128, width=7, height=1, stride=1,
                         act='identity', include_bias=False))
        model.add(BN(act='relu'))
        model.add(Conv2d(n_filters=128, width=1, height=7, stride=1,
                         act='identity', include_bias=False))
        model.add(BN(act='relu'))
        model.add(Conv2d(n_filters=192, width=7, height=1, stride=1,
                         act='identity', include_bias=False))
        branch7x7dbl = BN(act='relu')
        model.add(branch7x7dbl)

        # branch_pool
        model.add(Pooling(width=3, height=3, stride=1, pool='average',
                          src_layers=[concat]))
        model.add(Conv2d(n_filters=192, width=1, height=1, stride=1,
                         act='identity', include_bias=False))
        branch_pool = BN(act='relu')
        model.add(branch_pool)

        # mixed4 concat
        concat = Concat(act='identity',
                        src_layers=[branch1x1, branch7x7, branch7x7dbl,
                                    branch_pool])
        model.add(concat)


        # mixed 5, 6: output 17 x 17 x 768
        for i in range(2):
            # branch1x1
            model.add(Conv2d(n_filters=192, width=1, height=1, stride=1,
                             act='identity', include_bias=False,
                             src_layers=[concat]))
            branch1x1 = BN(act='relu')
            model.add(branch1x1)

            # branch7x7
            model.add(Conv2d(n_filters=160, width=1, height=1, stride=1,
                             act='identity', include_bias=False,
                             src_layers=[concat]))
            model.add(BN(act='relu'))
            model.add(Conv2d(n_filters=160, width=7, height=1, stride=1,
                             act='identity', include_bias=False))
            model.add(BN(act='relu'))
            model.add(Conv2d(n_filters=192, width=1, height=7, stride=1,
                             act='identity', include_bias=False))
            branch7x7 = BN(act='relu')
            model.add(branch7x7)

            # branch7x7dbl
            model.add(Conv2d(n_filters=160, width=1, height=1, stride=1,
                             act='identity', include_bias=False,
                             src_layers=[concat]))
            model.add(BN(act='relu'))
            model.add(Conv2d(n_filters=160, width=1, height=7, stride=1,
                             act='identity', include_bias=False))
            model.add(BN(act='relu'))
            model.add(Conv2d(n_filters=160, width=7, height=1, stride=1,
                             act='identity', include_bias=False))
            model.add(BN(act='relu'))
            model.add(Conv2d(n_filters=160, width=1, height=7, stride=1,
                             act='identity', include_bias=False))
            model.add(BN(act='relu'))
            model.add(Conv2d(n_filters=192, width=7, height=1, stride=1,
                             act='identity', include_bias=False))
            branch7x7dbl = BN(act='relu')
            model.add(branch7x7dbl)

            # branch_pool
            model.add(Pooling(width=3, height=3, stride=1, pool='average',
                              src_layers=[concat]))
            model.add(Conv2d(n_filters=192, width=1, height=1, stride=1,
                             act='identity', include_bias=False))
            branch_pool = BN(act='relu')
            model.add(branch_pool)

            # concat
            concat = Concat(act='identity',
                            src_layers=[branch1x1, branch7x7, branch7x7dbl,
                                        branch_pool])
            model.add(concat)


        # mixed 7: output 17 x 17 x 768

        # branch1x1
        model.add(Conv2d(n_filters=192, width=1, height=1, stride=1,
                         act='identity', include_bias=False,
                         src_layers=[concat]))
        branch1x1 = BN(act='relu')
        model.add(branch1x1)

        # branch7x7
        model.add(Conv2d(n_filters=192, width=1, height=1, stride=1,
                         act='identity', include_bias=False,
                         src_layers=[concat]))
        model.add(BN(act='relu'))
        model.add(Conv2d(n_filters=192, width=7, height=1, stride=1,
                         act='identity', include_bias=False))
        model.add(BN(act='relu'))
        model.add(Conv2d(n_filters=192, width=1, height=7, stride=1,
                         act='identity', include_bias=False))
        branch7x7 = BN(act='relu')
        model.add(branch7x7)

        # branch7x7dbl
        model.add(Conv2d(n_filters=192, width=1, height=1, stride=1,
                         act='identity', include_bias=False,
                         src_layers=[concat]))
        model.add(BN(act='relu'))
        model.add(Conv2d(n_filters=192, width=1, height=7, stride=1,
                         act='identity', include_bias=False))
        model.add(BN(act='relu'))
        model.add(Conv2d(n_filters=192, width=7, height=1, stride=1,
                         act='identity', include_bias=False))
        model.add(BN(act='relu'))
        model.add(Conv2d(n_filters=192, width=1, height=7, stride=1,
                         act='identity', include_bias=False))
        model.add(BN(act='relu'))
        model.add(Conv2d(n_filters=192, width=7, height=1, stride=1,
                         act='identity', include_bias=False))
        branch7x7dbl = BN(act='relu')
        model.add(branch7x7dbl)

        # branch_pool
        model.add(Pooling(width=3, height=3, stride=1, pool='average',
                          src_layers=[concat]))
        model.add(Conv2d(n_filters=192, width=1, height=1, stride=1,
                         act='identity', include_bias=False))
        branch_pool = BN(act='relu')
        model.add(branch_pool)

        # mixed7 concat
        concat = Concat(act='identity',
                        src_layers=[branch1x1, branch7x7, branch7x7dbl,
                                    branch_pool])
        model.add(concat)


        # mixed 8: output 8 x 8 x 1280

        # branch3x3
        model.add(Conv2d(n_filters=192, width=1, height=1, stride=1,
                         act='identity', include_bias=False,
                         src_layers=[concat]))
        model.add(BN(act='relu'))
        model.add(Conv2d(n_filters=320, width=3, height=3, stride=2,
                         act='identity', include_bias=False, padding=0))
        branch3x3 = BN(act='relu')
        model.add(branch3x3)

        # branch7x7x3
        model.add(Conv2d(n_filters=192, width=1, height=1, stride=1,
                         act='identity', include_bias=False,
                         src_layers=[concat]))
        model.add(BN(act='relu'))
        model.add(Conv2d(n_filters=192, width=7, height=1, stride=1,
                         act='identity', include_bias=False))
        model.add(BN(act='relu'))
        model.add(Conv2d(n_filters=192, width=1, height=7, stride=1,
                         act='identity', include_bias=False))
        model.add(BN(act='relu'))
        model.add(Conv2d(n_filters=192, width=3, height=3, stride=2,
                         act='identity', include_bias=False, padding=0))
        branch7x7x3 = BN(act='relu')
        model.add(branch7x7x3)

        # branch_pool
        branch_pool = Pooling(width=3, height=3, stride=2, pool='max',
                              padding=0, src_layers=[concat])
        model.add(branch_pool)

        # mixed8 concat
        concat = Concat(act='identity',
                        src_layers=[branch3x3, branch7x7x3, branch_pool])
        model.add(concat)


        # mixed 9, 10:  output 8 x 8 x 2048
        for i in range(2):
            # branch1x1
            model.add(Conv2d(n_filters=320, width=1, height=1, stride=1,
                             act='identity', include_bias=False,
                             src_layers=[concat]))
            branch1x1 = BN(act='relu')
            model.add(branch1x1)

            # branch3x3
            model.add(Conv2d(n_filters=384, width=1, height=1, stride=1,
                             act='identity', include_bias=False,
                             src_layers=[concat]))
            branch3x3 = BN(act='relu')
            model.add(branch3x3)

            model.add(Conv2d(n_filters=384, width=3, height=1, stride=1,
                             act='identity', include_bias=False,
                             src_layers=[branch3x3]))
            branch3x3_1 = BN(act='relu')
            model.add(branch3x3_1)

            model.add(Conv2d(n_filters=384, width=1, height=3, stride=1,
                             act='identity', include_bias=False,
                             src_layers=[branch3x3]))
            branch3x3_2 = BN(act='relu')
            model.add(branch3x3_2)

            branch3x3 = Concat(act='identity',
                               src_layers=[branch3x3_1, branch3x3_2])
            model.add(branch3x3)

            # branch3x3dbl
            model.add(Conv2d(n_filters=448, width=1, height=1, stride=1,
                             act='identity', include_bias=False,
                             src_layers=[concat]))
            model.add(BN(act='relu'))
            model.add(Conv2d(n_filters=384, width=3, height=3, stride=1,
                             act='identity', include_bias=False))
            branch3x3dbl = BN(act='relu')
            model.add(branch3x3dbl)

            model.add(Conv2d(n_filters=384, width=3, height=1, stride=1,
                             act='identity', include_bias=False,
                             src_layers=[branch3x3dbl]))
            branch3x3dbl_1 = BN(act='relu')
            model.add(branch3x3dbl_1)

            model.add(Conv2d(n_filters=384, width=1, height=3, stride=1,
                             act='identity', include_bias=False,
                             src_layers=[branch3x3dbl]))
            branch3x3dbl_2 = BN(act='relu')
            model.add(branch3x3dbl_2)

            branch3x3dbl = Concat(act='identity',
                                  src_layers=[branch3x3dbl_1, branch3x3dbl_2])
            model.add(branch3x3dbl)

            # branch_pool
            model.add(Pooling(width=3, height=3, stride=1, pool='average',
                              src_layers=[concat]))
            model.add(Conv2d(n_filters=192, width=1, height=1, stride=1,
                             act='identity', include_bias=False))
            branch_pool = BN(act='relu')
            model.add(branch_pool)

            # concat
            concat = Concat(act='identity',
                            src_layers=[branch1x1, branch3x3,
                                        branch3x3dbl, branch_pool])
            model.add(concat)


        # calculate dimensions for global average pooling
        w = max((width - 75) // 32 + 1, 1)
        h = max((height - 75) // 32 + 1, 1)

        # global average pooling
        model.add(Pooling(width=w, height=h, stride=1, pool='average',
                          padding=0, src_layers=[concat]))

        # output layer
        model.add(OutputLayer(n=n_classes))

        return model

    else:
        if pre_trained_weights_file is None:
            raise ValueError('\nThe pre-trained weights file is not specified.\n'
                             'Please follow the steps below to attach the '
                             'pre-trained weights:\n'
                             '1. Go to the website '
                             'https://support.sas.com/documentation/prod-p/vdmml/zip/ '
                             'and download the associated weight file.\n'
                             '2. Upload the *.h5 file to '
                             'a server side directory which the CAS '
                             'session has access to.\n'
                             '3. Specify the pre_train_weight_file using '
                             'the fully qualified server side path.')
        print('NOTE: Scale is set to 1/127.5, and offsets 1 to '
              'match Keras preprocessing.')
        model_cas = model_inceptionv3.InceptionV3_Model(
            s=conn, model_table=model_table, n_channels=n_channels,
            width=width, height=height, random_crop=random_crop,
            offsets=[1, 1, 1])

        if include_top:
            if n_classes != 1000:
                warnings.warn('If include_top = True, '
                              'n_classes will be set to 1000.', RuntimeWarning)
            model = Model.from_table(model_cas)
            model.load_weights(path=pre_trained_weights_file, labels=True)
            return model

        else:
            model = Model.from_table(model_cas, display_note=False)
            model.load_weights(path=pre_trained_weights_file)

            weight_table_options = model.model_weights.to_table_params()
            weight_table_options.update(dict(where='_LayerID_<218'))
            model._retrieve_('table.partition', table=weight_table_options,
                             casout=dict(replace=True,
                                         **model.model_weights.to_table_params()))
            model._retrieve_('deeplearn.removelayer', model=model_table,
                             name='predictions')
            model._retrieve_('deeplearn.addlayer', model=model_table,
                             name='predictions',
                             layer=dict(type='output', n=n_classes, act='softmax'),
                             srcLayers=['avg_pool'])
            model = Model.from_table(conn.CASTable(model_table))

            return model


def UNet(conn, model_table='UNet', n_classes = 2, n_channels=1, width=256, height=256, scale=1.0/255,
         norm_stds=None, offsets=None, random_mutation=None, init=None, bn_after_convolutions=False):
    '''
    Generates a deep learning model with the U-Net architecture.

    Parameters
    ----------
    conn : CAS
        Specifies the connection of the CAS connection.
    model_table : string, optional
        Specifies the name of CAS table to store the model.
    n_classes : int, optional
        Specifies the number of classes. If None is assigned, the model will
        automatically detect the number of classes based on the training set.
        Default: 2
    n_channels : int, optional
        Specifies the number of the channels (i.e., depth) of the input layer.
        Default: 3
    width : int, optional
        Specifies the width of the input layer.
        Default: 256
    height : int, optional
        Specifies the height of the input layer.
        Default: 256
    scale : double, optional
        Specifies a scaling factor to be applied to each pixel intensity values.
        Default: 1.0/255
    norm_stds : double or iter-of-doubles, optional
        Specifies a standard deviation for each channel in the input data.
        The final input data is normalized with specified means and standard deviations.
    offsets : double or iter-of-doubles, optional
        Specifies an offset for each channel in the input data. The final input
        data is set after applying scaling and subtracting the specified offsets.
    random_mutation : string, optional
        Specifies how to apply data augmentations/mutations to the data in the
        input layer.
        Valid Values: 'none', 'random'
        Default: NONE
    init : str
        Specifies the initialization scheme for convolution layers.
        Valid Values: XAVIER, UNIFORM, NORMAL, CAUCHY, XAVIER1, XAVIER2, MSRA, MSRA1, MSRA2
        Default: None
    bn_after_convolutions : Boolean
        If set to True, a batch normalization layer is added after each convolution layer.

    Returns
    -------
    :class:`Sequential`

    References
    ----------
    https://arxiv.org/pdf/1505.04597

    '''
    parameters = locals()
    input_parameters = _get_layer_options(input_layer_options, parameters)
    inp = Input(**input_parameters, name = 'data')
    act_conv = 'relu'
    bias_conv = True
    if bn_after_convolutions:
        act_conv = 'identity'
        bias_conv = False
    # The model follows UNet paper architecture. The network down-samples by performing max pooling with stride=2
    conv1 = Conv2d(64, 3, act = act_conv, init = init, include_bias = bias_conv)(inp)
    conv1 = BN(act = 'relu')(conv1) if bn_after_convolutions else conv1
    conv1 = Conv2d(64, 3, act = act_conv, init = init, include_bias = bias_conv)(conv1)
    conv1 = BN(act = 'relu')(conv1) if bn_after_convolutions else conv1
    pool1 = Pooling(2)(conv1)

    conv2 = Conv2d(128, 3, act = act_conv, init = init, include_bias = bias_conv)(pool1)
    conv2 = BN(act = 'relu')(conv2) if bn_after_convolutions else conv2
    conv2 = Conv2d(128, 3, act = act_conv, init = init, include_bias = bias_conv)(conv2)
    conv2 = BN(act = 'relu')(conv2) if bn_after_convolutions else conv2
    pool2 = Pooling(2)(conv2)

    conv3 = Conv2d(256, 3, act = act_conv, init = init, include_bias = bias_conv)(pool2)
    conv3 = BN(act = 'relu')(conv3) if bn_after_convolutions else conv3
    conv3 = Conv2d(256, 3, act = act_conv, init = init, include_bias = bias_conv)(conv3)
    conv3 = BN(act = 'relu')(conv3) if bn_after_convolutions else conv3
    pool3 = Pooling(2)(conv3)

    conv4 = Conv2d(512, 3, act = act_conv, init = init, include_bias = bias_conv)(pool3)
    conv4 = BN(act = 'relu')(conv4) if bn_after_convolutions else conv4
    conv4 = Conv2d(512, 3, act = act_conv, init = init, include_bias = bias_conv)(conv4)
    conv4 = BN(act = 'relu')(conv4) if bn_after_convolutions else conv4
    pool4 = Pooling(2)(conv4)

    conv5 = Conv2d(1024, 3, act = act_conv, init = init, include_bias = bias_conv)(pool4)
    conv5 = BN(act = 'relu')(conv5) if bn_after_convolutions else conv5
    conv5 = Conv2d(1024, 3, act = act_conv, init = init, include_bias = bias_conv)(conv5)
    conv5 = BN(act = 'relu')(conv5) if bn_after_convolutions else conv5
    # the minimum is 1/2^4 of the original image size
    # Our implementation applies Transpose convolution to upsample feature maps.
    tconv6 = Conv2DTranspose(512, 3, stride = 2, act = 'relu', padding = 1, output_size = conv4.shape,
                             init = init)(conv5)  # 64
    # concatenation layers to combine encoder and decoder features
    merge6 = Concat()([conv4, tconv6])
    conv6 = Conv2d(512, 3, act = act_conv, init = init, include_bias = bias_conv)(merge6)
    conv6 = BN(act = 'relu')(conv6) if bn_after_convolutions else conv6
    conv6 = Conv2d(512, 3, act = act_conv, init = init, include_bias = bias_conv)(conv6)
    conv6 = BN(act = 'relu')(conv6) if bn_after_convolutions else conv6

    tconv7 = Conv2DTranspose(256, 3, stride = 2, act = 'relu', padding = 1, output_size = conv3.shape,
                             init = init)(conv6)  # 128
    merge7 = Concat()([conv3, tconv7])
    conv7 = Conv2d(256, 3, act = act_conv, init = init, include_bias = bias_conv)(merge7)
    conv7 = BN(act = 'relu')(conv7) if bn_after_convolutions else conv7
    conv7 = Conv2d(256, 3, act = act_conv, init = init, include_bias = bias_conv)(conv7)
    conv7 = BN(act = 'relu')(conv7) if bn_after_convolutions else conv7

    tconv8 = Conv2DTranspose(128, stride = 2, act = 'relu', padding = 1, output_size = conv2.shape,
                             init = init)(conv7)  # 256
    merge8 = Concat()([conv2, tconv8])
    conv8 = Conv2d(128, 3, act = act_conv, init = init, include_bias = bias_conv)(merge8)
    conv8 = BN(act = 'relu')(conv8) if bn_after_convolutions else conv8
    conv8 = Conv2d(128, 3, act = act_conv, init = init, include_bias = bias_conv)(conv8)
    conv8 = BN(act = 'relu')(conv8) if bn_after_convolutions else conv8

    tconv9 = Conv2DTranspose(64, stride = 2, act = 'relu', padding = 1, output_size = conv1.shape,
                             init = init)(conv8)  # 512
    merge9 = Concat()([conv1, tconv9])
    conv9 = Conv2d(64, 3, act = act_conv, init = init, include_bias = bias_conv)(merge9)
    conv9 = BN(act = 'relu')(conv9) if bn_after_convolutions else conv9
    conv9 = Conv2d(64, 3, act = act_conv, init = init, include_bias = bias_conv)(conv9)
    conv9 = BN(act = 'relu')(conv9) if bn_after_convolutions else conv9

    conv9 = Conv2d(n_classes, 3, act = 'relu', init = init)(conv9)

    seg1 = Segmentation(name = 'Segmentation_1')(conv9)
    model = Model(conn, inputs = inp, outputs = seg1, model_table = model_table)
    model.compile()
    return model


def Faster_RCNN(conn, model_table='Faster_RCNN', n_channels=3, width=1000, height=496, scale=1,
                norm_stds=None, offsets=(102.9801, 115.9465, 122.7717), random_mutation = 'none',
                n_classes=20, anchor_num_to_sample=256, anchor_ratio=[0.5, 1, 2], anchor_scale=[8, 16, 32],
                base_anchor_size=16, coord_type='coco', max_label_per_image=200, proposed_roi_num_train=2000,
                proposed_roi_num_score=300, roi_train_sample_num=128, roi_pooling_height=7, roi_pooling_width=7,
<<<<<<< HEAD
                nms_iou_threshold=0.3, detection_threshold=0.5, max_object_num=50, max_bounding_box_factor = 20.0):
=======
                nms_iou_threshold=0.3, detection_threshold=0.5, max_object_num=50, number_of_neurons_in_fc=4096,
                backbone='vgg16'):
>>>>>>> fa559cb9
    '''
    Generates a deep learning model with the faster RCNN architecture.

    Parameters
    ----------
    conn : CAS
        Specifies the connection of the CAS connection.
    model_table : string, optional
        Specifies the name of CAS table to store the model.
    n_channels : int, optional
        Specifies the number of the channels (i.e., depth) of the input layer.
        Default: 3
    width : int, optional
        Specifies the width of the input layer.
        Default: 1000
    height : int, optional
        Specifies the height of the input layer.
        Default: 496
    scale : double, optional
        Specifies a scaling factor to be applied to each pixel intensity values.
        Default: 1
    norm_stds : double or iter-of-doubles, optional
        Specifies a standard deviation for each channel in the input data.
        The final input data is normalized with specified means and standard deviations.
    offsets : double or iter-of-doubles, optional
        Specifies an offset for each channel in the input data. The final input
        data is set after applying scaling and subtracting the specified offsets.
    random_mutation : string, optional
        Specifies how to apply data augmentations/mutations to the data in the
        input layer.
        Valid Values: 'none', 'random'
        Default: 'NONE'
    n_classes : int, optional
        Specifies the number of classes. If None is assigned, the model will
        automatically detect the number of classes based on the training set.
        Default: 20
    anchor_num_to_sample : int, optional
        Specifies the number of anchors to sample for training the region proposal network
        Default: 256
    anchor_ratio : iter-of-float
        Specifies the anchor height and width ratios (h/w) used.
    anchor_scale : iter-of-float
        Specifies the anchor scales used based on base_anchor_size
    base_anchor_size : int, optional
        Specifies the basic anchor size in width and height (in pixels) in the original input image dimension
        Default: 16
    coord_type : int, optional
        Specifies the coordinates format type in the input label and detection result.
        Valid Values: RECT, COCO, YOLO
        Default: COCO
    proposed_roi_num_score: int, optional
        Specifies the number of ROI (Region of Interest) to propose in the scoring phase
        Default: 300
    proposed_roi_num_train: int, optional
        Specifies the number of ROI (Region of Interest) to propose used for RPN training, and also the pool to
        sample from for FastRCNN Training in the training phase
        Default: 2000
    roi_train_sample_num: int, optional
        Specifies the number of ROIs(Regions of Interests) to sample after NMS(Non-maximum Suppression)
        is performed in the training phase.
        Default: 128
    roi_pooling_height : int, optional
        Specifies the output height of the region pooling layer.
        Default: 7
    roi_pooling_width : int, optional
        Specifies the output width of the region pooling layer.
        Default: 7
    max_label_per_image : int, optional
        Specifies the maximum number of labels per image in the training.
        Default: 200
    nms_iou_threshold: float, optional
        Specifies the IOU threshold of maximum suppression in object detection
        Default: 0.3
    detection_threshold : float, optional
        Specifies the threshold for object detection.
        Default: 0.5
    max_object_num: int, optional
        Specifies the maximum number of object to detect
        Default: 50
<<<<<<< HEAD
    max_bounding_box_factor : double, optional
        max_bounding_box_factor : double, optional
        The proposed region bounding box width and height are calculated using the feature map output
        values deltaHeight and deltaWidth. The bounding box width is calculated as exp(deltaWidth)*anchorBoxWidth.
        The bounding box height is calculated as exp(deltaHeight)*anchorBoxHeight.
        The maxBoundingBoxFactor parameter sets the upper bound, and it truncates the deltaHeight and deltaWidth values
        for each region bounding box calculation.
        The maxBoundingBoxFactor value should be large enough to allow sufficient correction to
        the anchor box size, yet small enough to prevent a calculation floating-point exception.
        A typical value to use for the maxBoundingBoxFactor property is 20.
        Default: 20.0
        Default: 20.0
=======
    number_of_neurons_in_fc: int, or list of int, optional
        Specifies the number of neurons in the last two fully connected layers. If one int is set, then
        both of the layers will have the same values. If a list is set, then the layers get different
        number of neurons.
        Default: 4096
    backbone: string, optional
        Specifies the architecture to be used as the feature extractor.
        Valid values: vgg16
        Default: vgg16
>>>>>>> fa559cb9

    Returns
    -------
    :class:`Sequential`

    References
    ----------
    https://arxiv.org/abs/1506.01497

    '''
    # calculate number of anchors that equal to product of length of anchor_ratio and length of anchor_scale
    num_anchors = len(anchor_ratio) * len(anchor_scale)
    parameters = locals()
    # get parameters of input, rpn, fast_rcnn layer
    input_parameters = _get_layer_options(input_layer_options, parameters)
    rpn_parameters = _get_layer_options(rpn_layer_options, parameters)
    fast_rcnn_parameters = _get_layer_options(fast_rcnn_options, parameters)
    inp = Input(**input_parameters, name='data')

    if backbone.lower() == 'vgg16':
        # backbone is VGG16 model
        conv1_1 = Conv2d(n_filters=64, width=3, height=3, stride=1, name='conv1_1')(inp)
        conv1_2 = Conv2d(n_filters=64, width=3, height=3, stride=1, name='conv1_2')(conv1_1)
        pool1 = Pooling(width=2, height=2, stride=2, pool='max', name='pool1')(conv1_2)

        conv2_1 = Conv2d(n_filters=128, width=3, height=3, stride=1, name='conv2_1')(pool1)
        conv2_2 = Conv2d(n_filters=128, width=3, height=3, stride=1, name='conv2_2')(conv2_1)
        pool2 = Pooling(width=2, height=2, stride=2, pool='max')(conv2_2)

        conv3_1 = Conv2d(n_filters=256, width=3, height=3, stride=1, name='conv3_1')(pool2)
        conv3_2 = Conv2d(n_filters=256, width=3, height=3, stride=1, name='conv3_2')(conv3_1)
        conv3_3 = Conv2d(n_filters=256, width=3, height=3, stride=1, name='conv3_3')(conv3_2)
        pool3 = Pooling(width=2, height=2, stride=2, pool='max')(conv3_3)

        conv4_1 = Conv2d(n_filters=512, width=3, height=3, stride = 1, name = 'conv4_1')(pool3)
        conv4_2 = Conv2d(n_filters=512, width=3, height=3, stride = 1, name = 'conv4_2')(conv4_1)
        conv4_3 = Conv2d(n_filters=512, width=3, height=3, stride=1, name='conv4_3')(conv4_2)
        pool4 = Pooling(width=2, height=2, stride=2, pool='max')(conv4_3)

        conv5_1 = Conv2d(n_filters=512, width=3, height=3, stride=1, name='conv5_1')(pool4)
        conv5_2 = Conv2d(n_filters=512, width=3, height=3, stride=1, name='conv5_2')(conv5_1)
        # feature of Conv5_3 is used to generate region proposals
        last_layer_in_backbone = Conv2d(n_filters=512, width=3, height=3, stride=1, name='conv5_3')(conv5_2)
        # two convolutions build on top of conv5_3 and reduce feature map depth to 6*number_anchors
        rpn_conv = Conv2d(width=3, n_filters=512, name='rpn_conv_3x3')(last_layer_in_backbone)
        rpn_score = Conv2d(act='identity', width=1, n_filters=((1 + 1 + 4) * num_anchors), name='rpn_score')(rpn_conv)

        # propose anchors, NMS, select anchors to train RPN, produce ROIs
        rp1 = RegionProposal(**rpn_parameters, name='rois')(rpn_score)

        # given ROIs, crop on conv5_3 and resize the feature to the same size
        roipool1 = ROIPooling(output_height=roi_pooling_height,
                              output_width=roi_pooling_width,
                              spatial_scale=last_layer_in_backbone.shape[0]/width,
                              name='roi_pooling')([last_layer_in_backbone, rp1])

    elif backbone.lower() == 'resnet50':
        backbone = ResNet50_SAS(conn, width=width, height=height)
        backbone.layers[-2].src_layers
        backbone_with_last = backbone.to_functional_model(stop_layers=backbone.layers[-2])
        last_layer_in_backbone = backbone_with_last(inp)
        # two convolutions build on top of f_ex and reduce feature map depth to 6*number_anchors
        rpn_conv = Conv2d(width=3, n_filters=512, name='rpn_conv_3x3')(last_layer_in_backbone)
        rpn_score = Conv2d(act='identity', width=1, n_filters=((1 + 1 + 4) * num_anchors), name='rpn_score')(rpn_conv)
        # propose anchors, NMS, select anchors to train RPN, produce ROIs
        rp1 = RegionProposal(**rpn_parameters, name='rois')(rpn_score)
        roipool1 = ROIPooling(output_height=roi_pooling_height, output_width=roi_pooling_width,
                              spatial_scale=last_layer_in_backbone[0].shape.output_size[0]/height,
                              name='roi_pooling')([last_layer_in_backbone[0], rp1])

    elif backbone.lower() == 'resnet18':
        backbone = ResNet18_SAS(conn, width=width, height=height)
        backbone.layers[-2].src_layers
        backbone_with_last = backbone.to_functional_model(stop_layers=backbone.layers[-2])
        last_layer_in_backbone = backbone_with_last(inp)
        # two convolutions build on top of f_ex and reduce feature map depth to 6*number_anchors
        rpn_conv = Conv2d(width=3, n_filters=512, name='rpn_conv_3x3')(last_layer_in_backbone)
        rpn_score = Conv2d(act='identity', width=1, n_filters=((1 + 1 + 4) * num_anchors), name='rpn_score')(rpn_conv)
        # propose anchors, NMS, select anchors to train RPN, produce ROIs
        rp1 = RegionProposal(**rpn_parameters, name='rois')(rpn_score)
        roipool1 = ROIPooling(output_height=roi_pooling_height, output_width=roi_pooling_width,
                              spatial_scale=last_layer_in_backbone[0].shape.output_size[0]/height,
                              name='roi_pooling')([last_layer_in_backbone[0], rp1])
    else:
        raise DLPyError('We are not supporting this backbone yet.')

    # fully connect layer to extract the feature of ROIs
    if number_of_neurons_in_fc is None:
        fc6 = Dense(n=4096, act='relu', name='fc6')(roipool1)
        fc7 = Dense(n=4096, act='relu', name='fc7')(fc6)
    else:
        if isinstance(number_of_neurons_in_fc, list):
            if len(number_of_neurons_in_fc) > 1:
                fc6 = Dense(n=number_of_neurons_in_fc[0], act='relu', name='fc6')(roipool1)
                fc7 = Dense(n=number_of_neurons_in_fc[1], act='relu', name='fc7')(fc6)
            else:
                fc6 = Dense(n=number_of_neurons_in_fc[0], act='relu', name='fc6')(roipool1)
                fc7 = Dense(n=number_of_neurons_in_fc[0], act='relu', name='fc7')(fc6)
        else:
            fc6 = Dense(n=number_of_neurons_in_fc, act='relu', name='fc6')(roipool1)
            fc7 = Dense(n=number_of_neurons_in_fc, act='relu', name='fc7')(fc6)
    # classification tensor
    cls1 = Dense(n=n_classes+1, act='identity', name='cls_score')(fc7)
    # regression tensor(second stage bounding box regression)
    reg1 = Dense(n=(n_classes+1)*4, act='identity', name='bbox_pred')(fc7)
    # task layer receive cls1, reg1 and rp1(ground truth). Train the second stage.
    fr1 = FastRCNN(**fast_rcnn_parameters, class_number=n_classes, name='fastrcnn')([cls1, reg1, rp1])
    faster_rcnn = Model(conn, inp, fr1, model_table=model_table)
    faster_rcnn.compile()
    return faster_rcnn


def ResNet(conn, block, layers, model_table='ResNet', n_classes=1000, n_channels=3, width=224, height=224,
           random_flip='none', random_crop='none', random_mutation='none',
           norm_stds=(255*0.229, 255*0.224, 255*0.225), offsets=(255*0.485, 255*0.456, 255*0.406)):
    def conv3x3(out_planes, stride=1, groups=1):
        return Conv2d(out_planes, width=3, stride=stride, act='identity', include_bias=False)
    def conv1x1(out_planes, stride=1):
        return Conv2d(out_planes, width=1, stride=stride, act='identity', include_bias=False)

    def _make_layer(x, block, planes, blocks, stride = 1):
        downsample = None
        if stride != 1 or x.shape[-1] != planes * expansion:
            downsample = conv1x1(planes * expansion, stride)
            downsample = BN(planes * expansion)(downsample)

        x = block(x, planes, stride, downsample)
        for _ in range(1, blocks):
            x = block(x, planes)

        return x

    in_planes=64
    expansion=4
    parameters = locals()
    input_parameters = _get_layer_options(input_layer_options, parameters)
    inp = Input(**input_parameters, name = 'data')
    conv1 = Conv2d(in_planes, width=7, stride=3, include_bias=False)
    bn1 = BN(act='relu')(conv1)
    maxpool1 = Pooling(width=2, stride=2, pool='max')(bn1)
    block1 = _make_layer(maxpool1, block, 64, layers[0])
    block2 = _make_layer(block1, block, 128, layers[1], stride=2)
    block3 = _make_layer(block2, block, 128, layers[2], stride = 2)
    block4 = _make_layer(block3, block, 128, layers[3], stride = 2)
    x = GlobalAveragePooling2D()(block4)
    x = OutputLayer(act='softmax', n=n_classes)(x)
    model = Model(conn, inp, x, model_table=model_table)
    model.compile()
    return model


# def SE_ResNet(conn, model_table='SENet', n_classes=1000, n_channels=3, width=224, height=224, scale=1,
#               batch_norm_first=True, random_flip='none', random_crop='none', offsets=(103.939, 116.779, 123.68))<|MERGE_RESOLUTION|>--- conflicted
+++ resolved
@@ -4755,12 +4755,8 @@
                 n_classes=20, anchor_num_to_sample=256, anchor_ratio=[0.5, 1, 2], anchor_scale=[8, 16, 32],
                 base_anchor_size=16, coord_type='coco', max_label_per_image=200, proposed_roi_num_train=2000,
                 proposed_roi_num_score=300, roi_train_sample_num=128, roi_pooling_height=7, roi_pooling_width=7,
-<<<<<<< HEAD
-                nms_iou_threshold=0.3, detection_threshold=0.5, max_object_num=50, max_bounding_box_factor = 20.0):
-=======
                 nms_iou_threshold=0.3, detection_threshold=0.5, max_object_num=50, number_of_neurons_in_fc=4096,
                 backbone='vgg16'):
->>>>>>> fa559cb9
     '''
     Generates a deep learning model with the faster RCNN architecture.
 
@@ -4840,20 +4836,6 @@
     max_object_num: int, optional
         Specifies the maximum number of object to detect
         Default: 50
-<<<<<<< HEAD
-    max_bounding_box_factor : double, optional
-        max_bounding_box_factor : double, optional
-        The proposed region bounding box width and height are calculated using the feature map output
-        values deltaHeight and deltaWidth. The bounding box width is calculated as exp(deltaWidth)*anchorBoxWidth.
-        The bounding box height is calculated as exp(deltaHeight)*anchorBoxHeight.
-        The maxBoundingBoxFactor parameter sets the upper bound, and it truncates the deltaHeight and deltaWidth values
-        for each region bounding box calculation.
-        The maxBoundingBoxFactor value should be large enough to allow sufficient correction to
-        the anchor box size, yet small enough to prevent a calculation floating-point exception.
-        A typical value to use for the maxBoundingBoxFactor property is 20.
-        Default: 20.0
-        Default: 20.0
-=======
     number_of_neurons_in_fc: int, or list of int, optional
         Specifies the number of neurons in the last two fully connected layers. If one int is set, then
         both of the layers will have the same values. If a list is set, then the layers get different
@@ -4863,7 +4845,6 @@
         Specifies the architecture to be used as the feature extractor.
         Valid values: vgg16
         Default: vgg16
->>>>>>> fa559cb9
 
     Returns
     -------
